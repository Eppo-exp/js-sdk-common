--- conflicted
+++ resolved
@@ -1,10 +1,6 @@
 {
   "name": "@eppo/js-client-sdk-common",
-<<<<<<< HEAD
-  "version": "4.7.0-alpha.1",
-=======
   "version": "4.7.1",
->>>>>>> 4e979df8
   "description": "Common library for Eppo JavaScript SDKs (web, react native, and node)",
   "main": "dist/index.js",
   "files": [
