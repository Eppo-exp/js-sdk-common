{
  "name": "@eppo/js-client-sdk-common",
<<<<<<< HEAD
  "version": "4.7.0",
  "description": "Eppo SDK for client-side JavaScript applications (base for both web and react native)",
=======
  "version": "4.6.2",
  "description": "Common library for Eppo JavaScript SDKs (web, react native, and node)",
>>>>>>> e1b10755
  "main": "dist/index.js",
  "files": [
    "/dist",
    "/src",
    "!*.spec.ts"
  ],
  "types": "./dist/index.d.ts",
  "engines": {
    "node": ">=18.x"
  },
  "exports": {
    ".": {
      "types": "./dist/index.d.ts",
      "default": "./dist/index.js"
    }
  },
  "scripts": {
    "lint": "eslint '**/*.{ts,tsx}' --cache",
    "lint:fix": "eslint --fix '**/*.{ts,tsx}' --cache",
    "lint:fix-pre-commit": "eslint -c .eslintrc.pre-commit.js --fix '**/*.{ts,tsx}' --no-eslintrc --cache",
    "prepare": "make prepare",
    "pre-commit": "lint-staged && tsc",
    "typecheck": "tsc",
    "test": "yarn test:unit",
    "test:unit": "NODE_ENV=test jest '.*\\.spec\\.ts'",
    "obfuscate-mock-ufc": "ts-node test/writeObfuscatedMockUFC"
  },
  "jsdelivr": "dist/eppo-sdk.js",
  "repository": {
    "type": "git",
    "url": "git+https://github.com/Eppo-exp/js-client-sdk-common.git"
  },
  "author": "",
  "license": "MIT",
  "bugs": {
    "url": "https://github.com/Eppo-exp/js-client-sdk-common/issues"
  },
  "homepage": "https://github.com/Eppo-exp/js-client-sdk-common#readme",
  "devDependencies": {
    "@types/jest": "^29.5.11",
    "@types/js-base64": "^3.3.1",
    "@types/lodash": "^4.17.5",
    "@types/semver": "^7.5.6",
    "@types/spark-md5": "^3.0.5",
    "@types/uuid": "^10.0.0",
    "@typescript-eslint/eslint-plugin": "^5.13.0",
    "@typescript-eslint/parser": "^5.13.0",
    "eslint": "^8.17.0",
    "eslint-config-prettier": "^8.5.0",
    "eslint-import-resolver-typescript": "^3.7.0",
    "eslint-plugin-import": "^2.25.4",
    "eslint-plugin-prettier": "^4.0.0",
    "eslint-plugin-promise": "^7.2.1",
    "eslint-plugin-unused-imports": "^4.1.4",
    "jest": "^29.7.0",
    "jest-environment-jsdom": "^29.7.0",
    "lodash": "^4.17.21",
    "prettier": "^2.7.1",
    "terser-webpack-plugin": "^5.3.3",
    "testdouble": "^3.20.1",
    "ts-jest": "^29.1.1",
    "ts-loader": "^9.3.1",
    "ts-node": "^10.9.1",
    "typescript": "^5.7.2",
    "webpack": "^5.73.0",
    "webpack-cli": "^4.10.0"
  },
  "dependencies": {
    "buffer": "npm:@eppo/buffer@6.2.0",
    "js-base64": "^3.7.7",
    "pino": "^9.5.0",
    "semver": "^7.5.4",
    "spark-md5": "^3.0.2",
    "uuid": "^8.3.2"
  },
  "packageManager": "yarn@1.22.22+sha512.a6b2f7906b721bba3d67d4aff083df04dad64c399707841b7acf00f6b133b7ac24255f2652fa22ae3534329dc6180534e98d17432037ff6fd140556e2bb3137e"
}<|MERGE_RESOLUTION|>--- conflicted
+++ resolved
@@ -1,12 +1,7 @@
 {
   "name": "@eppo/js-client-sdk-common",
-<<<<<<< HEAD
   "version": "4.7.0",
-  "description": "Eppo SDK for client-side JavaScript applications (base for both web and react native)",
-=======
-  "version": "4.6.2",
   "description": "Common library for Eppo JavaScript SDKs (web, react native, and node)",
->>>>>>> e1b10755
   "main": "dist/index.js",
   "files": [
     "/dist",
