--- conflicted
+++ resolved
@@ -1,10 +1,6 @@
 {
   "name": "@eppo/js-client-sdk-common",
-<<<<<<< HEAD
-  "version": "4.11.0",
-=======
   "version": "4.12.1-alpha.0",
->>>>>>> 9b2a2167
   "description": "Common library for Eppo JavaScript SDKs (web, react native, and node)",
   "main": "dist/index.js",
   "files": [
