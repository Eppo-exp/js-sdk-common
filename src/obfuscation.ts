import base64 = require('js-base64');
import * as SparkMD5 from 'spark-md5';

<<<<<<< HEAD
import { IObfuscatedPrecomputedBandit, IPrecomputedBandit, PrecomputedFlag } from './interfaces';
import { Attributes, AttributeType, Base64String, MD5String } from './types';
=======
import { logger } from './application-logger';
import { PrecomputedFlag } from './interfaces';
>>>>>>> 5dc25f4e

// Import randomBytes according to the environment
let getRandomValues: (length: number) => Uint8Array;
if (typeof window !== 'undefined' && window.crypto) {
  // Browser environment
  getRandomValues = (length: number) => window.crypto.getRandomValues(new Uint8Array(length));
} else if (typeof navigator !== 'undefined' && navigator.product === 'ReactNative') {
  // React Native environment
  require('react-native-get-random-values');
  getRandomValues = (length: number) => {
    const array = new Uint8Array(length);
    return window.crypto.getRandomValues(array);
  };
} else {
  // Node.js environment
  import('crypto')
    .then((crypto) => {
      getRandomValues = (length: number) => new Uint8Array(crypto.randomBytes(length));
      return;
    })
    .catch((error) => {
      logger.error('[Eppo SDK] Failed to load crypto module:', error);
    });
}

export function getMD5Hash(input: string, salt = ''): string {
  return new SparkMD5().append(salt).append(input).end();
}

export function encodeBase64(input: string) {
  return base64.encode(input);
}
export function attributeEncodeBase64(input: AttributeType) {
  if (typeof input !== 'string') {
    return encodeBase64(String(input));
  }
  return encodeBase64(input);
}

export function decodeBase64(input: string) {
  return base64.decode(input);
}

export function obfuscatePrecomputedBanditMap(
  salt: string,
  bandits: Record<string, IPrecomputedBandit>,
): Record<MD5String, IObfuscatedPrecomputedBandit> {
  return Object.fromEntries(
    Object.entries(bandits).map(([variationValue, bandit]) => {
      const hashedKey = getMD5Hash(variationValue, salt);
      return [hashedKey, obfuscatePrecomputedBandit(salt, bandit)];
    }),
  );
}

function obfuscatePrecomputedBandit(
  salt: string,
  banditResult: IPrecomputedBandit,
): IObfuscatedPrecomputedBandit {
  return {
    banditKey: getMD5Hash(banditResult.banditKey, salt),
    action: encodeBase64(banditResult.action),
    actionProbability: banditResult.actionProbability,
    optimalityGap: banditResult.optimalityGap,
    modelVersion: encodeBase64(banditResult.modelVersion),
    actionNumericAttributes: encodeAttributes(banditResult.actionNumericAttributes),
    actionCategoricalAttributes: encodeAttributes(banditResult.actionCategoricalAttributes),
  };
}

function encodeAttributes(attributes: Attributes): Record<Base64String, Base64String> {
  return Object.fromEntries(
    Object.entries(attributes).map(([attributeKey, attributeValue]) => [
      encodeBase64(attributeKey),
      attributeEncodeBase64(attributeValue),
    ]),
  );
}

export function obfuscatePrecomputedFlags(
  salt: string,
  precomputedFlags: Record<string, PrecomputedFlag>,
): Record<MD5String, PrecomputedFlag> {
  const response: Record<string, PrecomputedFlag> = {};

  Object.keys(precomputedFlags).forEach((flagKey) => {
    const assignment = precomputedFlags[flagKey];

    // Encode extraLogging keys and values.
    const encodedExtraLogging = Object.fromEntries(
      Object.entries(assignment.extraLogging ?? {}).map((kvArr) => kvArr.map(encodeBase64)),
    );

    const hashedKey = getMD5Hash(flagKey, salt);
    response[hashedKey] = {
      flagKey: hashedKey,
      variationType: assignment.variationType,
      extraLogging: encodedExtraLogging,
      doLog: assignment.doLog,
      allocationKey: encodeBase64(assignment.allocationKey ?? ''),
      variationKey: encodeBase64(assignment.variationKey ?? ''),
      variationValue: encodeBase64(assignment.variationValue),
    };
  });
  return response;
}

let saltOverrideBytes: Uint8Array | null;
export function setSaltOverrideForTests(salt: Uint8Array | null) {
  saltOverrideBytes = salt ? salt : null;
}

export function generateSalt(length = 16): string {
  return base64.fromUint8Array(saltOverrideBytes ? saltOverrideBytes : getRandomValues(length));
}<|MERGE_RESOLUTION|>--- conflicted
+++ resolved
@@ -1,13 +1,9 @@
 import base64 = require('js-base64');
 import * as SparkMD5 from 'spark-md5';
 
-<<<<<<< HEAD
+import { logger } from './application-logger';
 import { IObfuscatedPrecomputedBandit, IPrecomputedBandit, PrecomputedFlag } from './interfaces';
 import { Attributes, AttributeType, Base64String, MD5String } from './types';
-=======
-import { logger } from './application-logger';
-import { PrecomputedFlag } from './interfaces';
->>>>>>> 5dc25f4e
 
 // Import randomBytes according to the environment
 let getRandomValues: (length: number) => Uint8Array;
