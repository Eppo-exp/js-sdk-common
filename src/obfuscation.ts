import base64 = require('js-base64');
import * as SparkMD5 from 'spark-md5';

import { PrecomputedFlag } from './interfaces';

<<<<<<< HEAD
export function getMD5Hash(input: string): string {
  return SparkMD5.hash(input);
}

export function saltedHasher(salt: string) {
  return (input: string) => getMD5Hash(salt + input);
=======
export function getMD5Hash(input: string, salt = ''): string {
  return new SparkMD5().append(salt).append(input).end();
>>>>>>> 7e0ba726
}

export function encodeBase64(input: string) {
  return base64.btoaPolyfill(input);
}

export function decodeBase64(input: string) {
  return base64.atobPolyfill(input);
}

export function obfuscatePrecomputedFlags(
  salt: string,
  precomputedFlags: Record<string, PrecomputedFlag>,
): Record<string, PrecomputedFlag> {
  const response: Record<string, PrecomputedFlag> = {};

  Object.keys(precomputedFlags).map((flagKey) => {
    const assignment = precomputedFlags[flagKey];

    // Encode extraLogging keys and values.
    const encodedExtraLogging = Object.fromEntries(
      Object.entries(assignment.extraLogging).map((kvArr) => kvArr.map(encodeBase64)),
    );

    const hashedKey = getMD5Hash(flagKey, salt);
    response[hashedKey] = {
      flagKey: hashedKey,
      variationType: assignment.variationType,
      extraLogging: encodedExtraLogging,
      doLog: assignment.doLog,
      allocationKey: encodeBase64(assignment.allocationKey),
      variationKey: encodeBase64(assignment.variationKey),
      variationValue: encodeBase64(assignment.variationValue),
    };
  });
  return response;
}

let saltOverrideBytes: Uint8Array | null;
export function setSaltOverrideForTests(salt: Uint8Array | null) {
  saltOverrideBytes = salt ? salt : null;
}

export function generateSalt(length = 16): string {
  return base64.fromUint8Array(
    saltOverrideBytes ? saltOverrideBytes : crypto.getRandomValues(new Uint8Array(length)),
  );
}<|MERGE_RESOLUTION|>--- conflicted
+++ resolved
@@ -3,17 +3,8 @@
 
 import { PrecomputedFlag } from './interfaces';
 
-<<<<<<< HEAD
-export function getMD5Hash(input: string): string {
-  return SparkMD5.hash(input);
-}
-
-export function saltedHasher(salt: string) {
-  return (input: string) => getMD5Hash(salt + input);
-=======
 export function getMD5Hash(input: string, salt = ''): string {
   return new SparkMD5().append(salt).append(input).end();
->>>>>>> 7e0ba726
 }
 
 export function encodeBase64(input: string) {
