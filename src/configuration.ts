import {
  Environment,
  FormatEnum,
  IObfuscatedPrecomputedBandit,
  IPrecomputedBandit,
  PrecomputedFlag,
} from './interfaces';
<<<<<<< HEAD
import {
  generateSalt,
  obfuscatePrecomputedBanditMap,
  obfuscatePrecomputedFlags,
} from './obfuscation';
=======
import { obfuscatePrecomputedBanditMap, obfuscatePrecomputedFlags } from './obfuscation';
>>>>>>> 8a515889
import { ContextAttributes, FlagKey, HashedFlagKey } from './types';

// Base interface for all configuration responses
interface IBasePrecomputedConfigurationResponse {
  readonly format: FormatEnum.PRECOMPUTED;
  readonly obfuscated: boolean;
  readonly createdAt: string;
  readonly environment?: Environment;
}

export interface IPrecomputedConfigurationResponse extends IBasePrecomputedConfigurationResponse {
  readonly obfuscated: false; // Always false
  readonly flags: Record<FlagKey, PrecomputedFlag>;
  readonly bandits: Record<FlagKey, IPrecomputedBandit>;
}

export interface IObfuscatedPrecomputedConfigurationResponse
  extends IBasePrecomputedConfigurationResponse {
  readonly obfuscated: true; // Always true
  readonly salt: string; // Salt used for hashing md5-encoded strings

  // PrecomputedFlag ships values as string and uses ValueType to cast back on the client.
  // Values are obfuscated as strings, so a separate Obfuscated interface is not needed for flags.
  readonly flags: Record<HashedFlagKey, PrecomputedFlag>;
  readonly bandits: Record<HashedFlagKey, IObfuscatedPrecomputedBandit>;
}

export interface IPrecomputedConfiguration {
  // JSON encoded configuration response (obfuscated or unobfuscated)
  readonly response: string;
  readonly subjectKey: string;
  readonly subjectAttributes?: ContextAttributes;
}

// Base class for configuration responses with common fields
abstract class BasePrecomputedConfigurationResponse {
  readonly createdAt: string;
  readonly format = FormatEnum.PRECOMPUTED;

  constructor(
    public readonly subjectKey: string,
    public readonly subjectAttributes?: ContextAttributes,
    public readonly environment?: Environment,
  ) {
    this.createdAt = new Date().toISOString();
  }
}

export class PrecomputedConfiguration implements IPrecomputedConfiguration {
  private constructor(
    public readonly response: string,
    public readonly subjectKey: string,
    public readonly subjectAttributes?: ContextAttributes,
  ) {}

  public static obfuscated(
    subjectKey: string,
    flags: Record<FlagKey, PrecomputedFlag>,
    bandits: Record<FlagKey, IPrecomputedBandit>,
<<<<<<< HEAD
=======
    salt: string,
>>>>>>> 8a515889
    subjectAttributes?: ContextAttributes,
    environment?: Environment,
  ): IPrecomputedConfiguration {
    const response = new ObfuscatedPrecomputedConfigurationResponse(
      subjectKey,
      flags,
      bandits,
<<<<<<< HEAD
=======
      salt,
>>>>>>> 8a515889
      subjectAttributes,
      environment,
    );

    return new PrecomputedConfiguration(JSON.stringify(response), subjectKey, subjectAttributes);
  }

  public static unobfuscated(
    subjectKey: string,
    flags: Record<FlagKey, PrecomputedFlag>,
    bandits: Record<FlagKey, IPrecomputedBandit>,
    subjectAttributes?: ContextAttributes,
    environment?: Environment,
  ): IPrecomputedConfiguration {
    const response = new PrecomputedConfigurationResponse(
      subjectKey,
      flags,
      bandits,
      subjectAttributes,
      environment,
    );

    return new PrecomputedConfiguration(JSON.stringify(response), subjectKey, subjectAttributes);
  }
}

export class PrecomputedConfigurationResponse
  extends BasePrecomputedConfigurationResponse
  implements IPrecomputedConfigurationResponse
{
  readonly obfuscated = false;
<<<<<<< HEAD

  constructor(
    subjectKey: string,
    public readonly flags: Record<FlagKey, PrecomputedFlag>,
    public readonly bandits: Record<FlagKey, IPrecomputedBandit>,
=======

  constructor(
    subjectKey: string,
    public readonly flags: Record<FlagKey, PrecomputedFlag>,
    public readonly bandits: Record<FlagKey, IPrecomputedBandit>,
    subjectAttributes?: ContextAttributes,
    environment?: Environment,
  ) {
    super(subjectKey, subjectAttributes, environment);
  }
}

export class ObfuscatedPrecomputedConfigurationResponse
  extends BasePrecomputedConfigurationResponse
  implements IObfuscatedPrecomputedConfigurationResponse
{
  readonly bandits: Record<HashedFlagKey, IObfuscatedPrecomputedBandit>;
  readonly flags: Record<HashedFlagKey, PrecomputedFlag>;
  readonly obfuscated = true;
  readonly salt: string;

  constructor(
    subjectKey: string,
    flags: Record<FlagKey, PrecomputedFlag>,
    bandits: Record<FlagKey, IPrecomputedBandit>,
    salt: string,
>>>>>>> 8a515889
    subjectAttributes?: ContextAttributes,
    environment?: Environment,
  ) {
    super(subjectKey, subjectAttributes, environment);
<<<<<<< HEAD
  }
}

export class ObfuscatedPrecomputedConfigurationResponse
  extends BasePrecomputedConfigurationResponse
  implements IObfuscatedPrecomputedConfigurationResponse
{
  readonly bandits: Record<HashedFlagKey, IObfuscatedPrecomputedBandit>;
  readonly flags: Record<HashedFlagKey, PrecomputedFlag>;
  readonly obfuscated = true;
  readonly salt: string;

  constructor(
    subjectKey: string,
    flags: Record<FlagKey, PrecomputedFlag>,
    bandits: Record<FlagKey, IPrecomputedBandit>,
    subjectAttributes?: ContextAttributes,
    environment?: Environment,
  ) {
    super(subjectKey, subjectAttributes, environment);

    this.salt = generateSalt();
=======

    this.salt = salt;
>>>>>>> 8a515889
    this.bandits = obfuscatePrecomputedBanditMap(this.salt, bandits);
    this.flags = obfuscatePrecomputedFlags(this.salt, flags);
  }
}

// "Wire" in the name means "in-transit"/"file" format.
// In-memory representation may differ significantly and is up to SDKs.
export interface IConfigurationWire {
  /**
   * Version field should be incremented for breaking format changes.
   * For example, removing required fields or changing field type/meaning.
   */
  readonly version: number;

  // TODO: Add flags and bandits for offline/non-precomputed initialization
  readonly precomputed?: IPrecomputedConfiguration;
}

export class ConfigurationWireV1 implements IConfigurationWire {
  public readonly version = 1;
  constructor(readonly precomputed?: IPrecomputedConfiguration) {}
}<|MERGE_RESOLUTION|>--- conflicted
+++ resolved
@@ -5,15 +5,7 @@
   IPrecomputedBandit,
   PrecomputedFlag,
 } from './interfaces';
-<<<<<<< HEAD
-import {
-  generateSalt,
-  obfuscatePrecomputedBanditMap,
-  obfuscatePrecomputedFlags,
-} from './obfuscation';
-=======
 import { obfuscatePrecomputedBanditMap, obfuscatePrecomputedFlags } from './obfuscation';
->>>>>>> 8a515889
 import { ContextAttributes, FlagKey, HashedFlagKey } from './types';
 
 // Base interface for all configuration responses
@@ -73,10 +65,6 @@
     subjectKey: string,
     flags: Record<FlagKey, PrecomputedFlag>,
     bandits: Record<FlagKey, IPrecomputedBandit>,
-<<<<<<< HEAD
-=======
-    salt: string,
->>>>>>> 8a515889
     subjectAttributes?: ContextAttributes,
     environment?: Environment,
   ): IPrecomputedConfiguration {
@@ -84,10 +72,6 @@
       subjectKey,
       flags,
       bandits,
-<<<<<<< HEAD
-=======
-      salt,
->>>>>>> 8a515889
       subjectAttributes,
       environment,
     );
@@ -119,13 +103,6 @@
   implements IPrecomputedConfigurationResponse
 {
   readonly obfuscated = false;
-<<<<<<< HEAD
-
-  constructor(
-    subjectKey: string,
-    public readonly flags: Record<FlagKey, PrecomputedFlag>,
-    public readonly bandits: Record<FlagKey, IPrecomputedBandit>,
-=======
 
   constructor(
     subjectKey: string,
@@ -152,38 +129,12 @@
     flags: Record<FlagKey, PrecomputedFlag>,
     bandits: Record<FlagKey, IPrecomputedBandit>,
     salt: string,
->>>>>>> 8a515889
-    subjectAttributes?: ContextAttributes,
-    environment?: Environment,
-  ) {
-    super(subjectKey, subjectAttributes, environment);
-<<<<<<< HEAD
-  }
-}
-
-export class ObfuscatedPrecomputedConfigurationResponse
-  extends BasePrecomputedConfigurationResponse
-  implements IObfuscatedPrecomputedConfigurationResponse
-{
-  readonly bandits: Record<HashedFlagKey, IObfuscatedPrecomputedBandit>;
-  readonly flags: Record<HashedFlagKey, PrecomputedFlag>;
-  readonly obfuscated = true;
-  readonly salt: string;
-
-  constructor(
-    subjectKey: string,
-    flags: Record<FlagKey, PrecomputedFlag>,
-    bandits: Record<FlagKey, IPrecomputedBandit>,
     subjectAttributes?: ContextAttributes,
     environment?: Environment,
   ) {
     super(subjectKey, subjectAttributes, environment);
 
-    this.salt = generateSalt();
-=======
-
     this.salt = salt;
->>>>>>> 8a515889
     this.bandits = obfuscatePrecomputedBanditMap(this.salt, bandits);
     this.flags = obfuscatePrecomputedFlags(this.salt, flags);
   }
