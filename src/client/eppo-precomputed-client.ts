import ApiEndpoints from '../api-endpoints';
import { logger } from '../application-logger';
import { IAssignmentEvent, IAssignmentLogger } from '../assignment-logger';
import {
  AssignmentCache,
  LRUInMemoryAssignmentCache,
  NonExpiringInMemoryAssignmentCache,
} from '../cache/abstract-assignment-cache';
import { IConfigurationStore } from '../configuration-store/configuration-store';
import {
  DEFAULT_INITIAL_CONFIG_REQUEST_RETRIES,
  DEFAULT_POLL_CONFIG_REQUEST_RETRIES,
  DEFAULT_REQUEST_TIMEOUT_MS,
  DEFAULT_POLL_INTERVAL_MS,
  MAX_EVENT_QUEUE_SIZE,
} from '../constants';
import { decodePrecomputedFlag } from '../decoding';
import { FlagEvaluationWithoutDetails } from '../evaluator';
import FetchHttpClient from '../http-client';
<<<<<<< HEAD
import { PrecomputedFlag, VariationType } from '../interfaces';
=======
import { FormatEnum, PrecomputedFlag } from '../interfaces';
>>>>>>> 19b0e1ec
import { getMD5Hash } from '../obfuscation';
import initPoller, { IPoller } from '../poller';
import PrecomputedRequestor from '../precomputed-requestor';
import { Attributes } from '../types';
import { validateNotBlank } from '../validation';
import { LIB_VERSION } from '../version';

export type PrecomputedFlagsRequestParameters = {
  apiKey: string;
  sdkVersion: string;
  sdkName: string;
  baseUrl?: string;
  precompute: {
    subjectKey: string;
    subjectAttributes: Attributes;
  };
  requestTimeoutMs?: number;
  pollingIntervalMs?: number;
  numInitialRequestRetries?: number;
  numPollRequestRetries?: number;
  pollAfterSuccessfulInitialization?: boolean;
  pollAfterFailedInitialization?: boolean;
  throwOnFailedInitialization?: boolean;
  skipInitialPoll?: boolean;
};

export default class EppoPrecomputedClient {
  private readonly queuedAssignmentEvents: IAssignmentEvent[] = [];
  private assignmentLogger?: IAssignmentLogger;
  private assignmentCache?: AssignmentCache;
  private requestPoller?: IPoller;

  constructor(
    private precomputedFlagStore: IConfigurationStore<PrecomputedFlag>,
    private precomputedFlagsRequestParameters?: PrecomputedFlagsRequestParameters,
    private isObfuscated = false,
  ) {}

  public setPrecomputedFlagsRequestParameters(
    precomputedFlagsRequestParameters: PrecomputedFlagsRequestParameters,
  ) {
    this.precomputedFlagsRequestParameters = precomputedFlagsRequestParameters;
  }

  public setPrecomputedFlagStore(precomputedFlagStore: IConfigurationStore<PrecomputedFlag>) {
    this.precomputedFlagStore = precomputedFlagStore;
  }

  public setIsObfuscated(isObfuscated: boolean) {
    this.isObfuscated = isObfuscated;
  }

  public async fetchPrecomputedFlags() {
    if (!this.precomputedFlagsRequestParameters) {
      throw new Error('Eppo SDK unable to fetch precomputed flags without the request parameters');
    }
    // if fetchFlagConfigurations() was previously called, stop any polling process from that call
    this.requestPoller?.stop();

    const {
      apiKey,
      sdkName,
      sdkVersion,
      baseUrl, // Default is set in ApiEndpoints constructor if undefined
      precompute: { subjectKey, subjectAttributes },
      requestTimeoutMs = DEFAULT_REQUEST_TIMEOUT_MS,
      numInitialRequestRetries = DEFAULT_INITIAL_CONFIG_REQUEST_RETRIES,
      numPollRequestRetries = DEFAULT_POLL_CONFIG_REQUEST_RETRIES,
      pollAfterSuccessfulInitialization = false,
      pollAfterFailedInitialization = false,
      throwOnFailedInitialization = false,
      skipInitialPoll = false,
    } = this.precomputedFlagsRequestParameters;

    let { pollingIntervalMs = DEFAULT_POLL_INTERVAL_MS } = this.precomputedFlagsRequestParameters;
    if (pollingIntervalMs <= 0) {
      logger.error('pollingIntervalMs must be greater than 0. Using default');
      pollingIntervalMs = DEFAULT_POLL_INTERVAL_MS;
    }

    // todo: Inject the chain of dependencies below
    const apiEndpoints = new ApiEndpoints({
      baseUrl,
      queryParams: { apiKey, sdkName, sdkVersion, subjectKey, subjectAttributes },
    });
    const httpClient = new FetchHttpClient(apiEndpoints, requestTimeoutMs);
    const precomputedRequestor = new PrecomputedRequestor(httpClient, this.precomputedFlagStore);

    const pollingCallback = async () => {
      if (await this.precomputedFlagStore.isExpired()) {
        return precomputedRequestor.fetchAndStorePrecomputedFlags();
      }
    };

    this.requestPoller = initPoller(pollingIntervalMs, pollingCallback, {
      maxStartRetries: numInitialRequestRetries,
      maxPollRetries: numPollRequestRetries,
      pollAfterSuccessfulStart: pollAfterSuccessfulInitialization,
      pollAfterFailedStart: pollAfterFailedInitialization,
      errorOnFailedStart: throwOnFailedInitialization,
      skipInitialPoll: skipInitialPoll,
    });

    await this.requestPoller.start();
  }

  public stopPolling() {
    if (this.requestPoller) {
      this.requestPoller.stop();
    }
  }

  private getPrecomputedAssignment<T>(
    flagKey: string,
    defaultValue: T,
    expectedType: VariationType,
    valueTransformer: (value: unknown) => T = (v) => v as T,
  ): T {
    validateNotBlank(flagKey, 'Invalid argument: flagKey cannot be blank');

    const preComputedFlag = this.getPrecomputedFlag(flagKey);

    if (preComputedFlag == null) {
      logger.warn(`[Eppo SDK] No assigned variation. Flag not found: ${flagKey}`);
      return defaultValue;
    }

    // Check variation type
    if (preComputedFlag.variationType !== expectedType) {
      logger.error(
        `[Eppo SDK] Type mismatch: expected ${expectedType} but flag ${flagKey} has type ${preComputedFlag.variationType}`,
      );
      return defaultValue;
    }

    const result: FlagEvaluationWithoutDetails = {
      flagKey,
      format: this.precomputedFlagStore.getFormat() ?? '',
      subjectKey: this.precomputedFlagsRequestParameters?.precompute.subjectKey ?? '',
      subjectAttributes: this.precomputedFlagsRequestParameters?.precompute.subjectAttributes ?? {},
      variation: {
        key: preComputedFlag.variationKey,
        value: preComputedFlag.variationValue,
      },
      allocationKey: preComputedFlag.allocationKey,
      extraLogging: preComputedFlag.extraLogging,
      doLog: preComputedFlag.doLog,
    };

    try {
      if (result?.doLog) {
        this.logAssignment(result);
      }
    } catch (error) {
      logger.error(`[Eppo SDK] Error logging assignment event: ${error}`);
    }

    try {
      return result.variation?.value !== undefined
        ? valueTransformer(result.variation.value)
        : defaultValue;
    } catch (error) {
      logger.error(`[Eppo SDK] Error transforming value: ${error}`);
      return defaultValue;
    }
  }

  /**
   * Maps a subject to a string variation for a given experiment.
   *
   * @param flagKey feature flag identifier
   * @param defaultValue default value to return if the subject is not part of the experiment sample
   * @returns a variation value if a flag was precomputed for the subject, otherwise the default value
   * @public
   */
  public getStringAssignment(flagKey: string, defaultValue: string): string {
    return this.getPrecomputedAssignment(flagKey, defaultValue, VariationType.STRING);
  }

  /**
   * Maps a subject to a boolean variation for a given experiment.
   *
   * @param flagKey feature flag identifier
   * @param defaultValue default value to return if the subject is not part of the experiment sample
   * @returns a variation value if a flag was precomputed for the subject, otherwise the default value
   * @public
   */
  public getBooleanAssignment(flagKey: string, defaultValue: boolean): boolean {
    return this.getPrecomputedAssignment(flagKey, defaultValue, VariationType.BOOLEAN);
  }

  /**
   * Maps a subject to an integer variation for a given experiment.
   *
   * @param flagKey feature flag identifier
   * @param defaultValue default value to return if the subject is not part of the experiment sample
   * @returns a variation value if a flag was precomputed for the subject, otherwise the default value
   * @public
   */
  public getIntegerAssignment(flagKey: string, defaultValue: number): number {
    return this.getPrecomputedAssignment(flagKey, defaultValue, VariationType.INTEGER);
  }

  /**
   * Maps a subject to a numeric (floating point) variation for a given experiment.
   *
   * @param flagKey feature flag identifier
   * @param defaultValue default value to return if the subject is not part of the experiment sample
   * @returns a variation value if a flag was precomputed for the subject, otherwise the default value
   * @public
   */
  public getNumericAssignment(flagKey: string, defaultValue: number): number {
    return this.getPrecomputedAssignment(flagKey, defaultValue, VariationType.NUMERIC);
  }

  /**
   * Maps a subject to a JSON object variation for a given experiment.
   *
   * @param flagKey feature flag identifier
   * @param defaultValue default value to return if the subject is not part of the experiment sample
   * @returns a parsed JSON object if a flag was precomputed for the subject, otherwise the default value
   * @public
   */
  public getJSONAssignment(flagKey: string, defaultValue: object): object {
    return this.getPrecomputedAssignment(flagKey, defaultValue, VariationType.JSON, (value) =>
      typeof value === 'string' ? JSON.parse(value) : defaultValue,
    );
  }

  private getPrecomputedFlag(flagKey: string): PrecomputedFlag | null {
    return this.isObfuscated
      ? this.getObfuscatedFlag(flagKey)
      : this.precomputedFlagStore.get(flagKey);
  }

  private getObfuscatedFlag(flagKey: string): PrecomputedFlag | null {
    const precomputedFlag: PrecomputedFlag | null = this.precomputedFlagStore.get(
      getMD5Hash(flagKey),
    ) as PrecomputedFlag;
    return precomputedFlag ? decodePrecomputedFlag(precomputedFlag) : null;
  }

  public isInitialized() {
    return this.precomputedFlagStore.isInitialized();
  }

  public setAssignmentLogger(logger: IAssignmentLogger) {
    this.assignmentLogger = logger;
    // log any assignment events that may have been queued while initializing
    this.flushQueuedEvents(this.queuedAssignmentEvents, this.assignmentLogger?.logAssignment);
  }

  /**
   * Assignment cache methods.
   */
  public disableAssignmentCache() {
    this.assignmentCache = undefined;
  }

  public useNonExpiringInMemoryAssignmentCache() {
    this.assignmentCache = new NonExpiringInMemoryAssignmentCache();
  }

  public useLRUInMemoryAssignmentCache(maxSize: number) {
    this.assignmentCache = new LRUInMemoryAssignmentCache(maxSize);
  }

  public useCustomAssignmentCache(cache: AssignmentCache) {
    this.assignmentCache = cache;
  }

  private flushQueuedEvents<T>(eventQueue: T[], logFunction?: (event: T) => void) {
    const eventsToFlush = [...eventQueue]; // defensive copy
    eventQueue.length = 0; // Truncate the array

    if (!logFunction) {
      return;
    }

    eventsToFlush.forEach((event) => {
      try {
        logFunction(event);
        // eslint-disable-next-line @typescript-eslint/no-explicit-any
      } catch (error: any) {
        logger.error(`[Eppo SDK] Error flushing event to logger: ${error.message}`);
      }
    });
  }

  private logAssignment(result: FlagEvaluationWithoutDetails) {
    const { flagKey, subjectKey, allocationKey, subjectAttributes, variation, format } = result;
    const event: IAssignmentEvent = {
      ...(result.extraLogging ?? {}),
      allocation: allocationKey ?? null,
      experiment: allocationKey ? `${flagKey}-${allocationKey}` : null,
      featureFlag: flagKey,
      format,
      variation: variation?.key ?? null,
      subject: subjectKey,
      timestamp: new Date().toISOString(),
      subjectAttributes,
      metaData: this.buildLoggerMetadata(),
      evaluationDetails: null,
    };

    if (variation && allocationKey) {
      const hasLoggedAssignment = this.assignmentCache?.has({
        flagKey,
        subjectKey,
        allocationKey,
        variationKey: variation.key,
      });
      if (hasLoggedAssignment) {
        return;
      }
    }

    try {
      if (this.assignmentLogger) {
        this.assignmentLogger.logAssignment(event);
      } else if (this.queuedAssignmentEvents.length < MAX_EVENT_QUEUE_SIZE) {
        // assignment logger may be null while waiting for initialization, queue up events (up to a max)
        // to be flushed when set
        this.queuedAssignmentEvents.push(event);
      }
      this.assignmentCache?.set({
        flagKey,
        subjectKey,
        allocationKey: allocationKey ?? '__eppo_no_allocation',
        variationKey: variation?.key ?? '__eppo_no_variation',
      });
      // eslint-disable-next-line @typescript-eslint/no-explicit-any
    } catch (error: any) {
      logger.error(`[Eppo SDK] Error logging assignment event: ${error.message}`);
    }
  }

  private buildLoggerMetadata(): Record<string, unknown> {
    return {
      obfuscated: this.isObfuscated,
      sdkLanguage: 'javascript',
      sdkLibVersion: LIB_VERSION,
    };
  }
}<|MERGE_RESOLUTION|>--- conflicted
+++ resolved
@@ -17,11 +17,7 @@
 import { decodePrecomputedFlag } from '../decoding';
 import { FlagEvaluationWithoutDetails } from '../evaluator';
 import FetchHttpClient from '../http-client';
-<<<<<<< HEAD
 import { PrecomputedFlag, VariationType } from '../interfaces';
-=======
-import { FormatEnum, PrecomputedFlag } from '../interfaces';
->>>>>>> 19b0e1ec
 import { getMD5Hash } from '../obfuscation';
 import initPoller, { IPoller } from '../poller';
 import PrecomputedRequestor from '../precomputed-requestor';
