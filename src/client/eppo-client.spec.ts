import * as base64 from 'js-base64';
import { times } from 'lodash';
import * as td from 'testdouble';

import {
  ASSIGNMENT_TEST_DATA_DIR,
  getTestAssignments,
  IAssignmentTestCase,
  MOCK_UFC_RESPONSE_FILE,
  OBFUSCATED_MOCK_UFC_RESPONSE_FILE,
  readMockUFCResponse,
  SubjectTestCase,
  testCasesByFileName,
  validateTestAssignments,
} from '../../test/testHelpers';
import { IAssignmentLogger } from '../assignment-logger';
import { AssignmentCache } from '../cache/abstract-assignment-cache';
import {
  IConfigurationWire,
  IObfuscatedPrecomputedConfigurationResponse,
  ObfuscatedPrecomputedConfigurationResponse,
} from '../configuration';
import { IConfigurationStore } from '../configuration-store/configuration-store';
import { MemoryOnlyConfigurationStore } from '../configuration-store/memory.store';
import { DEFAULT_POLL_INTERVAL_MS, MAX_EVENT_QUEUE_SIZE, POLL_JITTER_PCT } from '../constants';
import { decodePrecomputedFlag } from '../decoding';
<<<<<<< HEAD
import { Flag, FormatEnum, ObfuscatedFlag, VariationType } from '../interfaces';
=======
import { Flag, ObfuscatedFlag, Variation, VariationType } from '../interfaces';
>>>>>>> 32ae00af
import { getMD5Hash } from '../obfuscation';
import { AttributeType } from '../types';

import EppoClient, { checkTypeMatch, FlagConfigurationRequestParameters } from './eppo-client';
import { initConfiguration } from './test-utils';

// Use a known salt to produce deterministic hashes
const salt = base64.fromUint8Array(new Uint8Array([7, 53, 17, 78]));

describe('EppoClient E2E test', () => {
  global.fetch = jest.fn(() => {
    const ufc = readMockUFCResponse(MOCK_UFC_RESPONSE_FILE);

    return Promise.resolve({
      ok: true,
      status: 200,
      json: () => Promise.resolve(ufc),
    });
  }) as jest.Mock;
  const storage = new MemoryOnlyConfigurationStore<Flag | ObfuscatedFlag>();

  /**
   * Use this helper instead of directly setting entries on the `storage` ConfigurationStore.
   * This method ensures the format field is set as it is required for parsing.
   * @param entries
   */
  function setUnobfuscatedFlagEntries(
    entries: Record<string, Flag | ObfuscatedFlag>,
  ): Promise<boolean> {
    storage.setFormat(FormatEnum.SERVER);
    return storage.setEntries(entries);
  }

  beforeAll(async () => {
    await initConfiguration(storage);
  });

  const flagKey = 'mock-flag';

  const variationA = {
    key: 'a',
    value: 'variation-a',
  };
  const variationAEncoded = 'dmFyaWF0aW9uLWE=';
  const variationBEncoded = 'dmFyaWF0aW9uLWI=';

  const variationB = {
    key: 'b',
    value: 'variation-b',
  };

  const mockFlag: Flag = {
    key: flagKey,
    enabled: true,
    variationType: VariationType.STRING,
    variations: { a: variationA, b: variationB },
    allocations: [
      {
        key: 'allocation-a',
        rules: [],
        splits: [
          {
            shards: [],
            variationKey: 'a',
          },
        ],
        doLog: true,
      },
    ],
    totalShards: 10000,
  };

  describe('error encountered', () => {
    let client: EppoClient;

    beforeAll(async () => {
      await setUnobfuscatedFlagEntries({ [flagKey]: mockFlag });
      client = new EppoClient({ flagConfigurationStore: storage });

      td.replace(EppoClient.prototype, 'getAssignmentDetail', function () {
        throw new Error('Mock test error');
      });
    });

    afterAll(() => {
      td.reset();
    });

    it('returns default value when graceful failure if error encountered', async () => {
      client.setIsGracefulFailureMode(true);

      expect(client.getBoolAssignment(flagKey, 'subject-identifier', {}, true)).toBe(true);
      expect(client.getBoolAssignment(flagKey, 'subject-identifier', {}, false)).toBe(false);
      expect(client.getBooleanAssignment(flagKey, 'subject-identifier', {}, true)).toBe(true);
      expect(client.getBooleanAssignment(flagKey, 'subject-identifier', {}, false)).toBe(false);
      expect(client.getNumericAssignment(flagKey, 'subject-identifier', {}, 1)).toBe(1);
      expect(client.getNumericAssignment(flagKey, 'subject-identifier', {}, 0)).toBe(0);
      expect(client.getJSONAssignment(flagKey, 'subject-identifier', {}, {})).toEqual({});
      expect(
        client.getJSONAssignment(flagKey, 'subject-identifier', {}, { hello: 'world' }),
      ).toEqual({
        hello: 'world',
      });
      expect(client.getStringAssignment(flagKey, 'subject-identifier', {}, 'default')).toBe(
        'default',
      );
    });

    it('throws error when graceful failure is false', async () => {
      client.setIsGracefulFailureMode(false);

      expect(() => {
        client.getBoolAssignment(flagKey, 'subject-identifier', {}, true);
        client.getBooleanAssignment(flagKey, 'subject-identifier', {}, true);
      }).toThrow();

      expect(() => {
        client.getJSONAssignment(flagKey, 'subject-identifier', {}, {});
      }).toThrow();

      expect(() => {
        client.getNumericAssignment(flagKey, 'subject-identifier', {}, 1);
      }).toThrow();

      expect(() => {
        client.getStringAssignment(flagKey, 'subject-identifier', {}, 'default');
      }).toThrow();
    });
  });

  describe('setLogger', () => {
    beforeAll(async () => {
      await setUnobfuscatedFlagEntries({ [flagKey]: mockFlag });
    });

    it('Invokes logger for queued events', () => {
      const mockLogger = td.object<IAssignmentLogger>();

      const client = new EppoClient({ flagConfigurationStore: storage });
      client.getStringAssignment(flagKey, 'subject-to-be-logged', {}, 'default-value');
      client.setAssignmentLogger(mockLogger);

      expect(td.explain(mockLogger.logAssignment).callCount).toEqual(1);
      expect(td.explain(mockLogger.logAssignment).calls[0].args[0].subject).toEqual(
        'subject-to-be-logged',
      );
    });

    it('Does not log same queued event twice', () => {
      const mockLogger = td.object<IAssignmentLogger>();

      const client = new EppoClient({ flagConfigurationStore: storage });

      client.getStringAssignment(flagKey, 'subject-to-be-logged', {}, 'default-value');
      client.setAssignmentLogger(mockLogger);
      expect(td.explain(mockLogger.logAssignment).callCount).toEqual(1);
      client.setAssignmentLogger(mockLogger);
      expect(td.explain(mockLogger.logAssignment).callCount).toEqual(1);
    });

    it('Does not invoke logger for events that exceed queue size', () => {
      const mockLogger = td.object<IAssignmentLogger>();
      const client = new EppoClient({ flagConfigurationStore: storage });

      times(MAX_EVENT_QUEUE_SIZE + 100, (i) =>
        client.getStringAssignment(flagKey, `subject-to-be-logged-${i}`, {}, 'default-value'),
      );
      client.setAssignmentLogger(mockLogger);
      expect(td.explain(mockLogger.logAssignment).callCount).toEqual(MAX_EVENT_QUEUE_SIZE);
    });
  });

  describe('check type match', () => {
    it('returns false when types do not match', () => {
      expect(checkTypeMatch(VariationType.JSON, VariationType.STRING)).toBe(false);
    });
  });

  describe('precomputed flags', () => {
    beforeAll(async () => {
      await setUnobfuscatedFlagEntries({
        [flagKey]: mockFlag,
        disabledFlag: { ...mockFlag, enabled: false },
        anotherFlag: {
          ...mockFlag,
          allocations: [
            {
              key: 'allocation-b',
              rules: [],
              splits: [
                {
                  shards: [],
                  variationKey: 'b',
                },
              ],
              doLog: true,
            },
          ],
        },
      });
    });

    let client: EppoClient;
    beforeEach(() => {
      client = new EppoClient({ flagConfigurationStore: storage });
    });

    it('skips disabled flags', () => {
      const encodedPrecomputedWire = client.getPrecomputedConfiguration('subject', {}, {}, salt);
      const { precomputed } = JSON.parse(encodedPrecomputedWire) as IConfigurationWire;
      if (!precomputed) {
        fail('Precomputed data not in Configuration response');
      }
      const precomputedResponse = JSON.parse(
        precomputed.response,
      ) as ObfuscatedPrecomputedConfigurationResponse;

      expect(precomputedResponse).toBeTruthy();
      const precomputedFlags = precomputedResponse?.flags ?? {};

      expect(Object.keys(precomputedFlags)).toHaveLength(2);
      expect(Object.keys(precomputedFlags)).toContain(getMD5Hash('anotherFlag', salt));
      expect(Object.keys(precomputedFlags)).toContain(getMD5Hash(flagKey, salt));
      expect(Object.keys(precomputedFlags)).not.toContain(getMD5Hash('disabledFlag', salt));
    });

    it('evaluates and returns assignments', () => {
      const encodedPrecomputedWire = client.getPrecomputedConfiguration('subject', {}, {}, salt);
      const { precomputed } = JSON.parse(encodedPrecomputedWire) as IConfigurationWire;
      if (!precomputed) {
        fail('Precomputed data not in Configuration response');
      }
      const precomputedResponse = JSON.parse(
        precomputed.response,
      ) as IObfuscatedPrecomputedConfigurationResponse;

      expect(precomputedResponse).toBeTruthy();
      const precomputedFlags = precomputedResponse?.flags ?? {};
      const firstFlag = precomputedFlags[getMD5Hash(flagKey, salt)];
      const secondFlag = precomputedFlags[getMD5Hash('anotherFlag', salt)];
      expect(firstFlag.variationValue).toEqual(variationAEncoded);
      expect(secondFlag.variationValue).toEqual(variationBEncoded);
    });

    it('obfuscates assignments', () => {
      const encodedPrecomputedWire = client.getPrecomputedConfiguration('subject', {}, {}, salt);
      const { precomputed } = JSON.parse(encodedPrecomputedWire) as IConfigurationWire;
      if (!precomputed) {
        fail('Precomputed data not in Configuration response');
      }
      const precomputedResponse = JSON.parse(precomputed.response);

      expect(precomputedResponse).toBeTruthy();
      expect(precomputedResponse.salt).toEqual('BzURTg==');

      const precomputedFlags = precomputedResponse?.flags ?? {};
      expect(Object.keys(precomputedFlags)).toContain('61b6df4b153fdc8ee4498a008d0e40dc'); // flagKey, md5 hashed
      expect(Object.keys(precomputedFlags)).toContain('23ade17a2c18c4c3b8c9f780dca19fc1'); // 'anotherFlag', md5 hashed

      const decodedFirstFlag = decodePrecomputedFlag(
        precomputedFlags['61b6df4b153fdc8ee4498a008d0e40dc'],
      );
      expect(decodedFirstFlag.flagKey).toEqual('61b6df4b153fdc8ee4498a008d0e40dc');
      expect(decodedFirstFlag.variationType).toEqual(VariationType.STRING);
      expect(decodedFirstFlag.variationKey).toEqual('a');
      expect(decodedFirstFlag.variationValue).toEqual('variation-a');
      expect(decodedFirstFlag.doLog).toEqual(true);
      expect(decodedFirstFlag.extraLogging).toEqual({});

      const decodedSecondFlag = decodePrecomputedFlag(
        precomputedFlags['23ade17a2c18c4c3b8c9f780dca19fc1'],
      );
      expect(decodedSecondFlag.flagKey).toEqual('23ade17a2c18c4c3b8c9f780dca19fc1');
      expect(decodedSecondFlag.variationType).toEqual(VariationType.STRING);
      expect(decodedSecondFlag.variationKey).toEqual('b');
      expect(decodedSecondFlag.variationValue).toEqual('variation-b');
      expect(decodedSecondFlag.doLog).toEqual(true);
      expect(decodedSecondFlag.extraLogging).toEqual({});
    });
  });

  describe('UFC Shared Test Cases', () => {
    const testCases = testCasesByFileName<IAssignmentTestCase>(ASSIGNMENT_TEST_DATA_DIR);

    describe('Not obfuscated', () => {
      beforeAll(async () => {
        global.fetch = jest.fn(() => {
          return Promise.resolve({
            ok: true,
            status: 200,
            json: () => Promise.resolve(readMockUFCResponse(MOCK_UFC_RESPONSE_FILE)),
          });
        }) as jest.Mock;

        await initConfiguration(storage);
      });

      afterAll(() => {
        jest.restoreAllMocks();
      });

      it.each(Object.keys(testCases))('test variation assignment splits - %s', async (fileName) => {
        const { flag, variationType, defaultValue, subjects } = testCases[fileName];
        const client = new EppoClient({ flagConfigurationStore: storage });
        client.setIsGracefulFailureMode(false);

        let assignments: {
          subject: SubjectTestCase;
          assignment: string | boolean | number | null | object;
        }[] = [];

        const typeAssignmentFunctions = {
          [VariationType.BOOLEAN]: client.getBooleanAssignment.bind(client),
          [VariationType.NUMERIC]: client.getNumericAssignment.bind(client),
          [VariationType.INTEGER]: client.getIntegerAssignment.bind(client),
          [VariationType.STRING]: client.getStringAssignment.bind(client),
          [VariationType.JSON]: client.getJSONAssignment.bind(client),
        };

        const assignmentFn = typeAssignmentFunctions[variationType] as (
          flagKey: string,
          subjectKey: string,
          subjectAttributes: Record<string, AttributeType>,
          defaultValue: boolean | string | number | object,
        ) => never;
        if (!assignmentFn) {
          throw new Error(`Unknown variation type: ${variationType}`);
        }

        assignments = getTestAssignments(
          { flag, variationType, defaultValue, subjects },
          assignmentFn,
        );

        validateTestAssignments(assignments, flag);
      });
    });

    describe('Obfuscated', () => {
      beforeAll(async () => {
        global.fetch = jest.fn(() => {
          return Promise.resolve({
            ok: true,
            status: 200,
            json: () => Promise.resolve(readMockUFCResponse(OBFUSCATED_MOCK_UFC_RESPONSE_FILE)),
          });
        }) as jest.Mock;

        await initConfiguration(storage);
      });

      afterAll(() => {
        jest.restoreAllMocks();
      });

      it.each(Object.keys(testCases))('test variation assignment splits - %s', async (fileName) => {
        const { flag, variationType, defaultValue, subjects } = testCases[fileName];
        const client = new EppoClient({ flagConfigurationStore: storage, isObfuscated: true });
        client.setIsGracefulFailureMode(false);

        const typeAssignmentFunctions = {
          [VariationType.BOOLEAN]: client.getBooleanAssignment.bind(client),
          [VariationType.NUMERIC]: client.getNumericAssignment.bind(client),
          [VariationType.INTEGER]: client.getIntegerAssignment.bind(client),
          [VariationType.STRING]: client.getStringAssignment.bind(client),
          [VariationType.JSON]: client.getJSONAssignment.bind(client),
        };

        const assignmentFn = typeAssignmentFunctions[variationType] as (
          flagKey: string,
          subjectKey: string,
          subjectAttributes: Record<string, AttributeType>,
          defaultValue: boolean | string | number | object,
        ) => never;
        if (!assignmentFn) {
          throw new Error(`Unknown variation type: ${variationType}`);
        }

        const assignments = getTestAssignments(
          { flag, variationType, defaultValue, subjects },
          assignmentFn,
        );

        validateTestAssignments(assignments, flag);
      });
    });
  });

  it('returns null if getStringAssignment was called for the subject before any UFC was loaded', () => {
    const localClient = new EppoClient({
      flagConfigurationStore: new MemoryOnlyConfigurationStore(),
    });
    expect(localClient.getStringAssignment(flagKey, 'subject-1', {}, 'hello world')).toEqual(
      'hello world',
    );
    expect(localClient.isInitialized()).toBe(false);
  });

  it('returns default value when key does not exist', async () => {
    const client = new EppoClient({ flagConfigurationStore: storage });

    const nonExistentFlag = 'non-existent-flag';

    expect(client.getBoolAssignment(nonExistentFlag, 'subject-identifier', {}, true)).toBe(true);
    expect(client.getBooleanAssignment(nonExistentFlag, 'subject-identifier', {}, true)).toBe(true);
    expect(client.getNumericAssignment(nonExistentFlag, 'subject-identifier', {}, 1)).toBe(1);
    expect(client.getJSONAssignment(nonExistentFlag, 'subject-identifier', {}, {})).toEqual({});
    expect(client.getStringAssignment(nonExistentFlag, 'subject-identifier', {}, 'default')).toBe(
      'default',
    );
  });

  it('logs variation assignment and experiment key', async () => {
    const mockLogger = td.object<IAssignmentLogger>();

    await setUnobfuscatedFlagEntries({ [flagKey]: mockFlag });
    const client = new EppoClient({ flagConfigurationStore: storage });
    client.setAssignmentLogger(mockLogger);

    const subjectAttributes = { foo: 3 };
    const assignment = client.getStringAssignment(
      flagKey,
      'subject-10',
      subjectAttributes,
      'default',
    );

    expect(assignment).toEqual(variationA.value);
    expect(td.explain(mockLogger.logAssignment).callCount).toEqual(1);

    const loggedAssignmentEvent = td.explain(mockLogger.logAssignment).calls[0].args[0];
    expect(loggedAssignmentEvent.subject).toEqual('subject-10');
    expect(loggedAssignmentEvent.featureFlag).toEqual(flagKey);
    expect(loggedAssignmentEvent.experiment).toEqual(`${flagKey}-${mockFlag.allocations[0].key}`);
    expect(loggedAssignmentEvent.allocation).toEqual(mockFlag.allocations[0].key);
  });

  it('handles logging exception', async () => {
    const mockLogger = td.object<IAssignmentLogger>();
    td.when(mockLogger.logAssignment(td.matchers.anything())).thenThrow(new Error('logging error'));

    await setUnobfuscatedFlagEntries({ [flagKey]: mockFlag });
    const client = new EppoClient({ flagConfigurationStore: storage });
    client.setAssignmentLogger(mockLogger);

    const subjectAttributes = { foo: 3 };
    const assignment = client.getStringAssignment(
      flagKey,
      'subject-10',
      subjectAttributes,
      'default',
    );

    expect(assignment).toEqual('variation-a');
  });

  it('exports flag configuration', async () => {
    await setUnobfuscatedFlagEntries({ [flagKey]: mockFlag });
    const client = new EppoClient({ flagConfigurationStore: storage });
    expect(client.getFlagConfigurations()).toEqual({ [flagKey]: mockFlag });
  });

  describe('assignment logging deduplication', () => {
    let client: EppoClient;
    let mockLogger: IAssignmentLogger;

    beforeEach(async () => {
      mockLogger = td.object<IAssignmentLogger>();

      await setUnobfuscatedFlagEntries({ [flagKey]: mockFlag });
      client = new EppoClient({ flagConfigurationStore: storage });
      client.setAssignmentLogger(mockLogger);
    });

    it('logs duplicate assignments without an assignment cache', async () => {
      client.disableAssignmentCache();

      client.getStringAssignment(flagKey, 'subject-10', {}, 'default');
      client.getStringAssignment(flagKey, 'subject-10', {}, 'default');

      // call count should be 2 because there is no cache.
      expect(td.explain(mockLogger.logAssignment).callCount).toEqual(2);
    });

    it('does not log duplicate assignments', async () => {
      client.useNonExpiringInMemoryAssignmentCache();
      client.getStringAssignment(flagKey, 'subject-10', {}, 'default');
      client.getStringAssignment(flagKey, 'subject-10', {}, 'default');
      // call count should be 1 because the second call is a cache hit and not logged.
      expect(td.explain(mockLogger.logAssignment).callCount).toEqual(1);
    });

    it('logs assignment again after the lru cache is full', () => {
      client.useLRUInMemoryAssignmentCache(2);

      client.getStringAssignment(flagKey, 'subject-10', {}, 'default'); // logged
      client.getStringAssignment(flagKey, 'subject-10', {}, 'default'); // cached

      client.getStringAssignment(flagKey, 'subject-11', {}, 'default'); // logged
      client.getStringAssignment(flagKey, 'subject-11', {}, 'default'); // cached

      client.getStringAssignment(flagKey, 'subject-12', {}, 'default'); // cache evicted subject-10, logged
      client.getStringAssignment(flagKey, 'subject-10', {}, 'default'); // previously evicted, logged
      client.getStringAssignment(flagKey, 'subject-12', {}, 'default'); // cached

      expect(td.explain(mockLogger.logAssignment).callCount).toEqual(4);
    });

    it('does not cache assignments if the logger had an exception', () => {
      td.when(mockLogger.logAssignment(td.matchers.anything())).thenThrow(
        new Error('logging error'),
      );

      client.setAssignmentLogger(mockLogger);

      client.getStringAssignment(flagKey, 'subject-10', {}, 'default');
      client.getStringAssignment(flagKey, 'subject-10', {}, 'default');

      // call count should be 2 because the first call had an exception
      // therefore we are not sure the logger was successful and try again.
      expect(td.explain(mockLogger.logAssignment).callCount).toEqual(2);
    });

    it('logs for each unique flag', async () => {
      await setUnobfuscatedFlagEntries({
        [flagKey]: mockFlag,
        'flag-2': {
          ...mockFlag,
          key: 'flag-2',
        },
        'flag-3': {
          ...mockFlag,
          key: 'flag-3',
        },
      });

      client.useNonExpiringInMemoryAssignmentCache();

      client.getStringAssignment(flagKey, 'subject-10', {}, 'default');
      client.getStringAssignment(flagKey, 'subject-10', {}, 'default');
      client.getStringAssignment('flag-2', 'subject-10', {}, 'default');
      client.getStringAssignment('flag-2', 'subject-10', {}, 'default');
      client.getStringAssignment('flag-3', 'subject-10', {}, 'default');
      client.getStringAssignment('flag-3', 'subject-10', {}, 'default');
      client.getStringAssignment(flagKey, 'subject-10', {}, 'default');
      client.getStringAssignment('flag-2', 'subject-10', {}, 'default');
      client.getStringAssignment('flag-3', 'subject-10', {}, 'default');

      expect(td.explain(mockLogger.logAssignment).callCount).toEqual(3);
    });

    it('logs twice for the same flag when allocations change', async () => {
      client.useNonExpiringInMemoryAssignmentCache();

      await setUnobfuscatedFlagEntries({
        [flagKey]: {
          ...mockFlag,

          allocations: [
            {
              key: 'allocation-a-2',
              rules: [],
              splits: [
                {
                  shards: [],
                  variationKey: 'a',
                },
              ],
              doLog: true,
            },
          ],
        },
      });
      client.getStringAssignment(flagKey, 'subject-10', {}, 'default');

      await setUnobfuscatedFlagEntries({
        [flagKey]: {
          ...mockFlag,
          allocations: [
            {
              key: 'allocation-a-3',
              rules: [],
              splits: [
                {
                  shards: [],
                  variationKey: 'a',
                },
              ],
              doLog: true,
            },
          ],
        },
      });
      client.getStringAssignment(flagKey, 'subject-10', {}, 'default');
      expect(td.explain(mockLogger.logAssignment).callCount).toEqual(2);
    });

    it('logs the same subject/flag/variation after two changes', async () => {
      client.useNonExpiringInMemoryAssignmentCache();

      // original configuration version
      await setUnobfuscatedFlagEntries({ [flagKey]: mockFlag });

      client.getStringAssignment(flagKey, 'subject-10', {}, 'default'); // log this assignment
      client.getStringAssignment(flagKey, 'subject-10', {}, 'default'); // cache hit, don't log

      // change the variation
      await setUnobfuscatedFlagEntries({
        [flagKey]: {
          ...mockFlag,
          allocations: [
            {
              key: 'allocation-a', // note: same key
              rules: [],
              splits: [
                {
                  shards: [],
                  variationKey: 'b', // but different variation!
                },
              ],
              doLog: true,
            },
          ],
        },
      });

      client.getStringAssignment(flagKey, 'subject-10', {}, 'default'); // log this assignment
      client.getStringAssignment(flagKey, 'subject-10', {}, 'default'); // cache hit, don't log

      // change the flag again, back to the original
      await setUnobfuscatedFlagEntries({ [flagKey]: mockFlag });

      client.getStringAssignment(flagKey, 'subject-10', {}, 'default'); // important: log this assignment
      client.getStringAssignment(flagKey, 'subject-10', {}, 'default'); // cache hit, don't log

      // change the allocation
      await setUnobfuscatedFlagEntries({
        [flagKey]: {
          ...mockFlag,
          allocations: [
            {
              key: 'allocation-b', // note: different key
              rules: [],
              splits: [
                {
                  shards: [],
                  variationKey: 'b', // variation has been seen before
                },
              ],
              doLog: true,
            },
          ],
        },
      });

      client.getStringAssignment(flagKey, 'subject-10', {}, 'default'); // log this assignment
      client.getStringAssignment(flagKey, 'subject-10', {}, 'default'); // cache hit, don't log

      expect(td.explain(mockLogger.logAssignment).callCount).toEqual(4);
    });
  });

  describe('Eppo Client constructed with configuration request parameters', () => {
    let client: EppoClient;
    let thisFlagStorage: IConfigurationStore<Flag | ObfuscatedFlag>;
    let requestConfiguration: FlagConfigurationRequestParameters;

    const flagKey = 'numeric_flag';
    const subject = 'alice';
    const pi = 3.1415926;

    const maxRetryDelay = DEFAULT_POLL_INTERVAL_MS * POLL_JITTER_PCT;

    beforeAll(async () => {
      global.fetch = jest.fn(() => {
        return Promise.resolve({
          ok: true,
          status: 200,
          json: () => Promise.resolve(readMockUFCResponse(MOCK_UFC_RESPONSE_FILE)),
        });
      }) as jest.Mock;
    });

    beforeEach(async () => {
      requestConfiguration = {
        apiKey: 'dummy key',
        sdkName: 'js-client-sdk-common',
        sdkVersion: '1.0.0',
      };

      thisFlagStorage = new MemoryOnlyConfigurationStore();

      // We only want to fake setTimeout() and clearTimeout()
      jest.useFakeTimers({
        advanceTimers: true,
        doNotFake: [
          'Date',
          'hrtime',
          'nextTick',
          'performance',
          'queueMicrotask',
          'requestAnimationFrame',
          'cancelAnimationFrame',
          'requestIdleCallback',
          'cancelIdleCallback',
          'setImmediate',
          'clearImmediate',
          'setInterval',
          'clearInterval',
        ],
      });
    });

    afterEach(() => {
      jest.clearAllTimers();
      jest.useRealTimers();
    });

    afterAll(() => {
      jest.restoreAllMocks();
    });

    it('Fetches initial configuration with parameters in constructor', async () => {
      client = new EppoClient({
        flagConfigurationStore: thisFlagStorage,
        configurationRequestParameters: requestConfiguration,
      });
      client.setIsGracefulFailureMode(false);
      // no configuration loaded
      let variation = client.getNumericAssignment(flagKey, subject, {}, 123.4);
      expect(variation).toBe(123.4);
      // have client fetch configurations
      await client.fetchFlagConfigurations();
      variation = client.getNumericAssignment(flagKey, subject, {}, 0.0);
      expect(variation).toBe(pi);
    });

    it('Fetches initial configuration with parameters provided later', async () => {
      client = new EppoClient({ flagConfigurationStore: thisFlagStorage });
      client.setIsGracefulFailureMode(false);
      client.setConfigurationRequestParameters(requestConfiguration);
      // no configuration loaded
      let variation = client.getNumericAssignment(flagKey, subject, {}, 0.0);
      expect(variation).toBe(0.0);
      // have client fetch configurations
      await client.fetchFlagConfigurations();
      variation = client.getNumericAssignment(flagKey, subject, {}, 0.0);
      expect(variation).toBe(pi);
    });

    describe('Poll after successful start', () => {
      it('Continues to poll when cache has not expired', async () => {
        class MockStore<T> extends MemoryOnlyConfigurationStore<T> {
          public static expired = false;

          async isExpired(): Promise<boolean> {
            return MockStore.expired;
          }
        }

        client = new EppoClient({
          flagConfigurationStore: new MockStore(),
          configurationRequestParameters: {
            ...requestConfiguration,
            pollAfterSuccessfulInitialization: true,
          },
        });
        client.setIsGracefulFailureMode(false);
        // no configuration loaded
        let variation = client.getNumericAssignment(flagKey, subject, {}, 0.0);
        expect(variation).toBe(0.0);

        // have client fetch configurations; cache is not expired so assignment stays
        await client.fetchFlagConfigurations();
        variation = client.getNumericAssignment(flagKey, subject, {}, 0.0);
        expect(variation).toBe(0.0);

        // Expire the cache and advance time until a reload should happen
        MockStore.expired = true;
        await jest.advanceTimersByTimeAsync(DEFAULT_POLL_INTERVAL_MS * 1.5);

        variation = client.getNumericAssignment(flagKey, subject, {}, 0.0);
        expect(variation).toBe(pi);
      });
    });
    it('Does not fetch configurations if the configuration store is unexpired', async () => {
      class MockStore<T> extends MemoryOnlyConfigurationStore<T> {
        async isExpired(): Promise<boolean> {
          return false;
        }
      }

      client = new EppoClient({
        flagConfigurationStore: new MockStore(),
        configurationRequestParameters: requestConfiguration,
      });
      client.setIsGracefulFailureMode(false);
      // no configuration loaded
      let variation = client.getNumericAssignment(flagKey, subject, {}, 0.0);
      expect(variation).toBe(0.0);
      // have client fetch configurations
      await client.fetchFlagConfigurations();
      variation = client.getNumericAssignment(flagKey, subject, {}, 0.0);
      expect(variation).toBe(0.0);
    });

    it.each([
      { pollAfterSuccessfulInitialization: false },
      { pollAfterSuccessfulInitialization: true },
    ])('retries initial configuration request with config %p', async (configModification) => {
      let callCount = 0;

      global.fetch = jest.fn(() => {
        if (++callCount === 1) {
          // Simulate an error for the first call
          return Promise.resolve({
            ok: false,
            status: 500,
            json: () => Promise.reject(new Error('Server error')),
          });
        } else {
          // Return a successful response for subsequent calls
          return Promise.resolve({
            ok: true,
            status: 200,
            json: () => {
              return readMockUFCResponse(MOCK_UFC_RESPONSE_FILE);
            },
          });
        }
      }) as jest.Mock;

      const { pollAfterSuccessfulInitialization } = configModification;
      requestConfiguration = {
        ...requestConfiguration,
        pollAfterSuccessfulInitialization,
      };
      client = new EppoClient({
        flagConfigurationStore: thisFlagStorage,
        configurationRequestParameters: requestConfiguration,
      });
      client.setIsGracefulFailureMode(false);
      // no configuration loaded
      let variation = client.getNumericAssignment(flagKey, subject, {}, 0.0);
      expect(variation).toBe(0.0);

      // By not awaiting (yet) only the first attempt should be fired off before test execution below resumes
      const fetchPromise = client.fetchFlagConfigurations();

      // Advance timers mid-init to allow retrying
      await jest.advanceTimersByTimeAsync(maxRetryDelay);

      // Await so it can finish its initialization before this test proceeds
      await fetchPromise;

      variation = client.getNumericAssignment(flagKey, subject, {}, 0.0);
      expect(variation).toBe(pi);
      expect(callCount).toBe(2);

      await jest.advanceTimersByTimeAsync(DEFAULT_POLL_INTERVAL_MS);
      // By default, no more polling
      expect(callCount).toBe(pollAfterSuccessfulInitialization ? 3 : 2);
    });

    it.each([
      {
        pollAfterFailedInitialization: false,
        throwOnFailedInitialization: false,
      },
      { pollAfterFailedInitialization: false, throwOnFailedInitialization: true },
      { pollAfterFailedInitialization: true, throwOnFailedInitialization: false },
      { pollAfterFailedInitialization: true, throwOnFailedInitialization: true },
    ])('initial configuration request fails with config %p', async (configModification) => {
      let callCount = 0;

      global.fetch = jest.fn(() => {
        if (++callCount === 1) {
          // Simulate an error for the first call
          return Promise.resolve({
            ok: false,
            status: 500,
            json: () => Promise.reject(new Error('Server error')),
          } as Response);
        } else {
          // Return a successful response for subsequent calls
          return Promise.resolve({
            ok: true,
            status: 200,
            json: () => Promise.resolve(readMockUFCResponse(MOCK_UFC_RESPONSE_FILE)),
          } as Response);
        }
      });

      const { pollAfterFailedInitialization, throwOnFailedInitialization } = configModification;

      // Note: fake time does not play well with errors bubbled up after setTimeout (event loop,
      // timeout queue, message queue stuff) so we don't allow retries when rethrowing.
      const numInitialRequestRetries = 0;

      requestConfiguration = {
        ...requestConfiguration,
        numInitialRequestRetries,
        throwOnFailedInitialization,
        pollAfterFailedInitialization,
      };
      client = new EppoClient({
        flagConfigurationStore: thisFlagStorage,
        configurationRequestParameters: requestConfiguration,
      });
      client.setIsGracefulFailureMode(false);
      // no configuration loaded
      expect(client.getNumericAssignment(flagKey, subject, {}, 0.0)).toBe(0.0);

      // By not awaiting (yet) only the first attempt should be fired off before test execution below resumes
      if (throwOnFailedInitialization) {
        await expect(client.fetchFlagConfigurations()).rejects.toThrow();
      } else {
        await expect(client.fetchFlagConfigurations()).resolves.toBeUndefined();
      }
      expect(callCount).toBe(1);
      // still no configuration loaded
      expect(client.getNumericAssignment(flagKey, subject, {}, 10.0)).toBe(10.0);

      // Advance timers so a post-init poll can take place
      await jest.advanceTimersByTimeAsync(DEFAULT_POLL_INTERVAL_MS * 1.5);

      // if pollAfterFailedInitialization = true, we will poll later and get a config, otherwise not
      expect(callCount).toBe(pollAfterFailedInitialization ? 2 : 1);
      expect(client.getNumericAssignment(flagKey, subject, {}, 0.0)).toBe(
        pollAfterFailedInitialization ? pi : 0.0,
      );
    });
  });

  describe('flag overrides', () => {
    let client: EppoClient;
    let mockLogger: IAssignmentLogger;
    let overrideStore: IConfigurationStore<Variation>;

    beforeEach(() => {
      storage.setEntries({ [flagKey]: mockFlag });
      mockLogger = td.object<IAssignmentLogger>();
      overrideStore = new MemoryOnlyConfigurationStore<Variation>();
      client = new EppoClient({
        flagConfigurationStore: storage,
        overrideStore: overrideStore,
      });
      client.setAssignmentLogger(mockLogger);
      client.useNonExpiringInMemoryAssignmentCache();
    });

    it('returns override values for all supported types', () => {
      overrideStore.setEntries({
        'string-flag': {
          key: 'override-variation',
          value: 'override-string',
        },
        'boolean-flag': {
          key: 'override-variation',
          value: true,
        },
        'numeric-flag': {
          key: 'override-variation',
          value: 42.5,
        },
        'json-flag': {
          key: 'override-variation',
          value: '{"foo": "bar"}',
        },
      });

      expect(client.getStringAssignment('string-flag', 'subject-10', {}, 'default')).toBe(
        'override-string',
      );
      expect(client.getBooleanAssignment('boolean-flag', 'subject-10', {}, false)).toBe(true);
      expect(client.getNumericAssignment('numeric-flag', 'subject-10', {}, 0)).toBe(42.5);
      expect(client.getJSONAssignment('json-flag', 'subject-10', {}, {})).toEqual({ foo: 'bar' });
    });

    it('does not log assignments when override is applied', () => {
      overrideStore.setEntries({
        [flagKey]: {
          key: 'override-variation',
          value: 'override-value',
        },
      });

      client.getStringAssignment(flagKey, 'subject-10', {}, 'default');

      expect(td.explain(mockLogger.logAssignment).callCount).toBe(0);
    });

    it('includes override details in assignment details', () => {
      overrideStore.setEntries({
        [flagKey]: {
          key: 'override-variation',
          value: 'override-value',
        },
      });

      const result = client.getStringAssignmentDetails(
        flagKey,
        'subject-10',
        { foo: 3 },
        'default',
      );

      expect(result).toMatchObject({
        variation: 'override-value',
        evaluationDetails: {
          flagEvaluationCode: 'MATCH',
          flagEvaluationDescription: 'Flag override applied',
        },
      });
    });

    it('does not update assignment cache when override is applied', () => {
      const mockAssignmentCache = td.object<AssignmentCache>();
      td.when(mockAssignmentCache.has(td.matchers.anything())).thenReturn(false);
      td.when(mockAssignmentCache.set(td.matchers.anything())).thenReturn();
      client.useCustomAssignmentCache(mockAssignmentCache);

      overrideStore.setEntries({
        [flagKey]: {
          key: 'override-variation',
          value: 'override-value',
        },
      });

      // First call with override
      client.getStringAssignment(flagKey, 'subject-10', {}, 'default');

      // Verify cache was not used at all
      expect(td.explain(mockAssignmentCache.set).callCount).toBe(0);

      // Remove override
      overrideStore.setEntries({});

      // Second call without override
      client.getStringAssignment(flagKey, 'subject-10', {}, 'default');

      // Now cache should be used
      expect(td.explain(mockAssignmentCache.set).callCount).toBe(1);
    });

    it('uses normal assignment when no override exists for flag', () => {
      // Set override for a different flag
      overrideStore.setEntries({
        'other-flag': {
          key: 'override-variation',
          value: 'override-value',
        },
      });

      const result = client.getStringAssignment(flagKey, 'subject-10', {}, 'default');

      // Should get the normal assignment value from mockFlag
      expect(result).toBe(variationA.value);
      expect(td.explain(mockLogger.logAssignment).callCount).toBe(1);
    });

    it('uses normal assignment when no overrides store is configured', () => {
      // Create client without overrides store
      const clientWithoutOverrides = new EppoClient({
        flagConfigurationStore: storage,
      });
      clientWithoutOverrides.setAssignmentLogger(mockLogger);

      const result = clientWithoutOverrides.getStringAssignment(
        flagKey,
        'subject-10',
        {},
        'default',
      );

      // Should get the normal assignment value from mockFlag
      expect(result).toBe(variationA.value);
      expect(td.explain(mockLogger.logAssignment).callCount).toBe(1);
    });

    it('respects override after initial assignment without override', () => {
      // First call without override
      const initialAssignment = client.getStringAssignment(flagKey, 'subject-10', {}, 'default');
      expect(initialAssignment).toBe(variationA.value);
      expect(td.explain(mockLogger.logAssignment).callCount).toBe(1);

      // Set override and make second call
      overrideStore.setEntries({
        [flagKey]: {
          key: 'override-variation',
          value: 'override-value',
        },
      });

      const overriddenAssignment = client.getStringAssignment(flagKey, 'subject-10', {}, 'default');
      expect(overriddenAssignment).toBe('override-value');
      // No additional logging should occur when using override
      expect(td.explain(mockLogger.logAssignment).callCount).toBe(1);
    });

    it('reverts to normal assignment after removing override', () => {
      // Set initial override
      overrideStore.setEntries({
        [flagKey]: {
          key: 'override-variation',
          value: 'override-value',
        },
      });

      const overriddenAssignment = client.getStringAssignment(flagKey, 'subject-10', {}, 'default');
      expect(overriddenAssignment).toBe('override-value');
      expect(td.explain(mockLogger.logAssignment).callCount).toBe(0);

      // Remove override and make second call
      overrideStore.setEntries({});

      const normalAssignment = client.getStringAssignment(flagKey, 'subject-10', {}, 'default');
      expect(normalAssignment).toBe(variationA.value);
      // Should log the normal assignment
      expect(td.explain(mockLogger.logAssignment).callCount).toBe(1);
    });

    it('reverts to normal assignment after unsetting overrides store', () => {
      overrideStore.setEntries({
        [flagKey]: {
          key: 'override-variation',
          value: 'override-value',
        },
      });

      client.unsetOverrideStore();

      const normalAssignment = client.getStringAssignment(flagKey, 'subject-10', {}, 'default');
      expect(normalAssignment).toBe(variationA.value);
    });

    it('returns a mapping of flag key to variation key for all active overrides', () => {
      overrideStore.setEntries({
        [flagKey]: {
          key: 'override-variation',
          value: 'override-value',
        },
        'other-flag': {
          key: 'other-variation',
          value: 'other-value',
        },
      });

      expect(client.getOverrideVariationKeys()).toEqual({
        [flagKey]: 'override-variation',
        'other-flag': 'other-variation',
      });
    });
  });
});<|MERGE_RESOLUTION|>--- conflicted
+++ resolved
@@ -24,11 +24,7 @@
 import { MemoryOnlyConfigurationStore } from '../configuration-store/memory.store';
 import { DEFAULT_POLL_INTERVAL_MS, MAX_EVENT_QUEUE_SIZE, POLL_JITTER_PCT } from '../constants';
 import { decodePrecomputedFlag } from '../decoding';
-<<<<<<< HEAD
-import { Flag, FormatEnum, ObfuscatedFlag, VariationType } from '../interfaces';
-=======
-import { Flag, ObfuscatedFlag, Variation, VariationType } from '../interfaces';
->>>>>>> 32ae00af
+import { Flag, ObfuscatedFlag, VariationType, FormatEnum, Variation } from '../interfaces';
 import { getMD5Hash } from '../obfuscation';
 import { AttributeType } from '../types';
 
