import * as fs from 'fs';

<<<<<<< HEAD
import { IAssignmentTestCase, readMockUfcConfiguration } from '../../test/testHelpers';
=======
import {
  AssignmentVariationValue,
  IAssignmentTestCase,
  MOCK_UFC_RESPONSE_FILE,
  readMockUFCResponse,
} from '../../test/testHelpers';
import { MemoryOnlyConfigurationStore } from '../configuration-store/memory.store';
>>>>>>> a76a8050
import { AllocationEvaluationCode } from '../flag-evaluation-details-builder';
import { Variation, VariationType } from '../interfaces';
import { OperatorType } from '../rules';
import { AttributeType } from '../types';

import EppoClient, { IAssignmentDetails } from './eppo-client';

describe('EppoClient get*AssignmentDetails', () => {
  const testStart = Date.now();

  let client: EppoClient;

  beforeEach(() => {
    client = new EppoClient({
      sdkKey: 'dummy',
      sdkName: 'js-client-sdk-common',
      sdkVersion: '1.0.0',
      baseUrl: 'http://127.0.0.1:4000',
      configuration: { initialConfiguration: readMockUfcConfiguration() },
    });
    client.setIsGracefulFailureMode(false);
  });

  it('should set the details for a matched rule', () => {
    const subjectAttributes = { email: 'alice@mycompany.com', country: 'US' };
    const result = client.getIntegerAssignmentDetails(
      'integer-flag',
      'alice',
      subjectAttributes,
      0,
    );
    const expected: IAssignmentDetails<number> = {
      variation: 3,
      action: null,
      evaluationDetails: {
        environmentName: 'Test',
        variationKey: 'three',
        variationValue: 3,
        banditKey: null,
        banditAction: null,
        flagEvaluationCode: 'MATCH',
        flagEvaluationDescription:
          'Supplied attributes match rules defined in allocation "targeted allocation".',
        configFetchedAt: expect.any(String),
        configPublishedAt: '2024-04-17T19:40:53.716Z',
        matchedRule: {
          conditions: [
            {
              attribute: 'country',
              operator: OperatorType.ONE_OF,
              value: ['US', 'Canada', 'Mexico'],
            },
          ],
        },
        matchedAllocation: {
          key: 'targeted allocation',
          allocationEvaluationCode: AllocationEvaluationCode.MATCH,
          orderPosition: 1,
        },
        unmatchedAllocations: [],
        unevaluatedAllocations: [
          {
            key: '50/50 split',
            allocationEvaluationCode: AllocationEvaluationCode.UNEVALUATED,
            orderPosition: 2,
          },
        ],
      },
    };
    expect(Date.parse(result.evaluationDetails.configFetchedAt)).toBeGreaterThanOrEqual(testStart);
    expect(result).toEqual(expected);
  });

  it('should set the details for a matched split', () => {
    const subjectAttributes = { email: 'alice@mycompany.com', country: 'Brazil' };
    const result = client.getIntegerAssignmentDetails(
      'integer-flag',
      'alice',
      subjectAttributes,
      0,
    );
    const expected: IAssignmentDetails<number> = {
      variation: 2,
      action: null,
      evaluationDetails: {
        environmentName: 'Test',
        variationKey: 'two',
        variationValue: 2,
        banditKey: null,
        banditAction: null,
        flagEvaluationCode: 'MATCH',
        flagEvaluationDescription:
          'alice belongs to the range of traffic assigned to "two" defined in allocation "50/50 split".',
        configFetchedAt: expect.any(String),
        configPublishedAt: expect.any(String),
        matchedRule: null,
        matchedAllocation: {
          key: '50/50 split',
          allocationEvaluationCode: AllocationEvaluationCode.MATCH,
          orderPosition: 2,
        },
        unmatchedAllocations: [
          {
            key: 'targeted allocation',
            allocationEvaluationCode: AllocationEvaluationCode.FAILING_RULE,
            orderPosition: 1,
          },
        ],
        unevaluatedAllocations: [],
      },
    };
    expect(result).toEqual(expected);
  });

  it('should handle matching a split allocation with a matched rule', () => {
    const subjectAttributes = { id: 'alice', email: 'alice@external.com', country: 'Brazil' };
    const result = client.getStringAssignmentDetails(
      'new-user-onboarding',
      'alice',
      subjectAttributes,
      '',
    );
    const expected: IAssignmentDetails<string> = {
      variation: 'control',
      action: null,
      evaluationDetails: {
        environmentName: 'Test',
        flagEvaluationCode: 'MATCH',
        flagEvaluationDescription:
          'Supplied attributes match rules defined in allocation "experiment" and alice belongs to the range of traffic assigned to "control".',
        variationKey: 'control',
        variationValue: 'control',
        banditKey: null,
        banditAction: null,
        configFetchedAt: expect.any(String),
        configPublishedAt: expect.any(String),
        matchedRule: {
          conditions: [
            {
              attribute: 'country',
              operator: OperatorType.NOT_ONE_OF,
              value: ['US', 'Canada', 'Mexico'],
            },
          ],
        },
        matchedAllocation: {
          key: 'experiment',
          allocationEvaluationCode: AllocationEvaluationCode.MATCH,
          orderPosition: 3,
        },
        unmatchedAllocations: [
          {
            key: 'id rule',
            allocationEvaluationCode: AllocationEvaluationCode.FAILING_RULE,
            orderPosition: 1,
          },
          {
            key: 'internal users',
            allocationEvaluationCode: AllocationEvaluationCode.FAILING_RULE,
            orderPosition: 2,
          },
        ],
        unevaluatedAllocations: [
          {
            key: 'rollout',
            allocationEvaluationCode: AllocationEvaluationCode.UNEVALUATED,
            orderPosition: 4,
          },
        ],
      },
    };
    expect(result).toEqual(expected);
  });

  it('should handle unrecognized flags', () => {
    const result = client.getIntegerAssignmentDetails('asdf', 'alice', {}, 0);
    expect(result).toEqual({
      variation: 0,
      action: null,
      evaluationDetails: {
        environmentName: 'Test',
        flagEvaluationCode: 'FLAG_UNRECOGNIZED_OR_DISABLED',
        flagEvaluationDescription: 'Unrecognized or disabled flag: asdf',
        variationKey: null,
        variationValue: null,
        banditKey: null,
        banditAction: null,
        configFetchedAt: expect.any(String),
        configPublishedAt: expect.any(String),
        matchedRule: null,
        matchedAllocation: null,
        unmatchedAllocations: [],
        unevaluatedAllocations: [],
      },
    } as IAssignmentDetails<number>);
  });

  it('should handle type mismatches with graceful failure mode enabled', () => {
    client.setIsGracefulFailureMode(true);
    const result = client.getBooleanAssignmentDetails('integer-flag', 'alice', {}, true);
    expect(result).toEqual({
      variation: true,
      action: null,
      evaluationDetails: {
        environmentName: 'Test',
        flagEvaluationCode: 'TYPE_MISMATCH',
        flagEvaluationDescription:
          'Variation value does not have the correct type. Found INTEGER, but expected BOOLEAN for flag integer-flag',
        variationKey: null,
        variationValue: null,
        banditKey: null,
        banditAction: null,
        configFetchedAt: expect.any(String),
        configPublishedAt: expect.any(String),
        matchedRule: null,
        matchedAllocation: null,
        unmatchedAllocations: [],
        unevaluatedAllocations: [
          {
            key: 'targeted allocation',
            allocationEvaluationCode: AllocationEvaluationCode.UNEVALUATED,
            orderPosition: 1,
          },
          {
            key: '50/50 split',
            allocationEvaluationCode: AllocationEvaluationCode.UNEVALUATED,
            orderPosition: 2,
          },
        ],
      },
    } as IAssignmentDetails<boolean>);
  });

  it('should throw an error for type mismatches with graceful failure mode disabled', () => {
    client.setIsGracefulFailureMode(false);
    expect(() => client.getBooleanAssignmentDetails('integer-flag', 'alice', {}, true)).toThrow();
  });

  describe('UFC General Test Cases', () => {
    const testStart = Date.now();

    const getTestFilePaths = () => {
      const testDir = 'test/data/ufc/tests';
      return fs.readdirSync(testDir).map((testFilename) => `${testDir}/${testFilename}`);
    };

    const parseJSON = (testFilePath: string) => {
      try {
        const fileContents = fs.readFileSync(testFilePath, 'utf-8');
        const parsedJSON = JSON.parse(fileContents);
        return parsedJSON as IAssignmentTestCase;
      } catch (err) {
        console.error(`failed to parse JSON in ${testFilePath}`);
        console.error(err);
        process.exit(1);
      }
    };

    describe.each(getTestFilePaths())('for file: %s', (testFilePath: string) => {
      const testCase = parseJSON(testFilePath);
      describe.each(testCase.subjects.map(({ subjectKey }) => subjectKey))(
        'with subjectKey %s',
        (subjectKey) => {
          const { flag, variationType, defaultValue, subjects } = testCase;
          // eslint-disable-next-line @typescript-eslint/no-non-null-assertion
          const subject = subjects.find((subject) => subject.subjectKey === subjectKey)!;

          const focusOn = {
            testFilePath: '', // focus on test file paths (don't forget to set back to empty string!)
            subjectKey: '', // focus on subject (don't forget to set back to empty string!)
          };

          const shouldRunTestForFilePath =
            !focusOn.testFilePath || focusOn.testFilePath === testFilePath;

          const shouldRunTestForSubject = !focusOn.subjectKey || focusOn.subjectKey === subjectKey;

          if (shouldRunTestForFilePath && shouldRunTestForSubject) {
            it('handles variation assignment details', async () => {
              const typeAssignmentDetailsFunctions = {
                [VariationType.BOOLEAN]: client.getBooleanAssignmentDetails.bind(client),
                [VariationType.NUMERIC]: client.getNumericAssignmentDetails.bind(client),
                [VariationType.INTEGER]: client.getIntegerAssignmentDetails.bind(client),
                [VariationType.STRING]: client.getStringAssignmentDetails.bind(client),
                [VariationType.JSON]: client.getJSONAssignmentDetails.bind(client),
              };
              const assignmentFn = typeAssignmentDetailsFunctions[variationType] as (
                flagKey: string,
                subjectKey: string,
                subjectAttributes: Record<string, AttributeType>,
                defaultValue: AssignmentVariationValue,
              ) => IAssignmentDetails<AssignmentVariationValue>;
              if (!assignmentFn) {
                throw new Error(`Unknown variation type: ${variationType}`);
              }
              const result: IAssignmentDetails<Variation['value'] | object> = assignmentFn(
                flag,
                subject.subjectKey,
                subject.subjectAttributes,
                defaultValue,
              );
              expect(result.variation).toEqual(subject.assignment);
              expect(result.evaluationDetails).toEqual({
                ...subject.evaluationDetails,
                configFetchedAt: expect.any(String),
                configPublishedAt: expect.any(String),
              });
              expect(result.evaluationDetails.configPublishedAt).toEqual(
                '2024-04-17T19:40:53.716Z',
              );
              expect(Date.parse(result.evaluationDetails.configFetchedAt)).toBeGreaterThanOrEqual(
                testStart,
              );
            });
          }
        },
      );
    });
  });
});<|MERGE_RESOLUTION|>--- conflicted
+++ resolved
@@ -1,16 +1,10 @@
 import * as fs from 'fs';
 
-<<<<<<< HEAD
-import { IAssignmentTestCase, readMockUfcConfiguration } from '../../test/testHelpers';
-=======
 import {
   AssignmentVariationValue,
   IAssignmentTestCase,
-  MOCK_UFC_RESPONSE_FILE,
-  readMockUFCResponse,
+  readMockUfcConfiguration,
 } from '../../test/testHelpers';
-import { MemoryOnlyConfigurationStore } from '../configuration-store/memory.store';
->>>>>>> a76a8050
 import { AllocationEvaluationCode } from '../flag-evaluation-details-builder';
 import { Variation, VariationType } from '../interfaces';
 import { OperatorType } from '../rules';
