import * as base64 from 'js-base64';

import {
  readMockUFCResponse,
  MOCK_BANDIT_MODELS_RESPONSE_FILE,
  MOCK_FLAGS_WITH_BANDITS_RESPONSE_FILE,
  testCasesByFileName,
  BanditTestCase,
  BANDIT_TEST_DATA_DIR,
} from '../../test/testHelpers';
import ApiEndpoints from '../api-endpoints';
import { IAssignmentEvent, IAssignmentLogger } from '../assignment-logger';
import { BanditEvaluation, BanditEvaluator } from '../bandit-evaluator';
import { IBanditEvent, IBanditLogger } from '../bandit-logger';
import {
  IConfigurationWire,
  IPrecomputedConfiguration,
  IObfuscatedPrecomputedConfigurationResponse,
} from '../configuration';
import ConfigurationRequestor from '../configuration-requestor';
import { MemoryOnlyConfigurationStore } from '../configuration-store/memory.store';
import { Evaluator, FlagEvaluation } from '../evaluator';
import {
  AllocationEvaluationCode,
  IFlagEvaluationDetails,
} from '../flag-evaluation-details-builder';
import FetchHttpClient from '../http-client';
import { BanditVariation, BanditParameters, Flag } from '../interfaces';
<<<<<<< HEAD
import { attributeEncodeBase64, setSaltOverrideForTests } from '../obfuscation';
=======
import { attributeEncodeBase64 } from '../obfuscation';
>>>>>>> 8a515889
import { Attributes, BanditActions, ContextAttributes } from '../types';

import EppoClient, { IAssignmentDetails } from './eppo-client';

describe('EppoClient Bandits E2E test', () => {
  const flagStore = new MemoryOnlyConfigurationStore<Flag>();
  const banditVariationStore = new MemoryOnlyConfigurationStore<BanditVariation[]>();
  const banditModelStore = new MemoryOnlyConfigurationStore<BanditParameters>();
  let client: EppoClient;
  const mockLogAssignment = jest.fn();
  const mockLogBanditAction = jest.fn();

  beforeAll(async () => {
    // Mock out fetch to return the bandit flag configuration and model parameters
    global.fetch = jest.fn((url: string) => {
      const responseFile = url.includes('bandits')
        ? MOCK_BANDIT_MODELS_RESPONSE_FILE
        : MOCK_FLAGS_WITH_BANDITS_RESPONSE_FILE;
      const response = readMockUFCResponse(responseFile);

      return Promise.resolve({
        ok: true,
        status: 200,
        json: () => Promise.resolve(response),
      });
    }) as jest.Mock;

    // Initialize a configuration requestor
    const apiEndpoints = new ApiEndpoints({
      baseUrl: 'http://127.0.0.1:4000',
      queryParams: {
        apiKey: 'dummy',
        sdkName: 'js-client-sdk-common',
        sdkVersion: '1.0.0',
      },
    });
    const httpClient = new FetchHttpClient(apiEndpoints, 1000);
    const configurationRequestor = new ConfigurationRequestor(
      httpClient,
      flagStore,
      banditVariationStore,
      banditModelStore,
    );
    await configurationRequestor.fetchAndStoreConfigurations();
  });

  beforeEach(() => {
    client = new EppoClient({
      flagConfigurationStore: flagStore,
      banditVariationConfigurationStore: banditVariationStore,
      banditModelConfigurationStore: banditModelStore,
      isObfuscated: false,
    });
    client.setIsGracefulFailureMode(false);
    client.setAssignmentLogger({ logAssignment: mockLogAssignment });
    client.setBanditLogger({ logBanditAction: mockLogBanditAction });
    jest.clearAllMocks();
  });

  afterAll(() => {
    jest.restoreAllMocks();
  });

  describe('Shared test cases', () => {
    const testCases = testCasesByFileName<BanditTestCase>(BANDIT_TEST_DATA_DIR);

    it.each(Object.keys(testCases))('Shared bandit test case - %s', async (fileName: string) => {
      const { flag: flagKey, defaultValue, subjects } = testCases[fileName];
      let numAssignmentsChecked = 0;
      subjects.forEach((subject) => {
        // test files have actions as an array, so we convert them to a map as expected by the client
        const actions: Record<string, ContextAttributes> = {};
        subject.actions.forEach((action) => {
          actions[action.actionKey] = {
            numericAttributes: action.numericAttributes,
            categoricalAttributes: action.categoricalAttributes,
          };
        });

        // get the bandit assignment for the test case
        const banditAssignment = client.getBanditAction(
          flagKey,
          subject.subjectKey,
          subject.subjectAttributes,
          actions,
          defaultValue,
        );

        // Do this check in addition to assertions to provide helpful information on exactly which
        // evaluation failed to produce an expected result
        if (
          banditAssignment.variation !== subject.assignment.variation ||
          banditAssignment.action !== subject.assignment.action
        ) {
          console.error(`Unexpected result for flag ${flagKey} and subject ${subject.subjectKey}`);
        }

        expect(banditAssignment.variation).toBe(subject.assignment.variation);
        expect(banditAssignment.action).toBe(subject.assignment.action);
        numAssignmentsChecked += 1;
      });
      // Ensure that this test case correctly checked some test assignments
      expect(numAssignmentsChecked).toBeGreaterThan(0);
    });
  });

  describe('Client-specific tests', () => {
    const testStart = Date.now();
    const flagKey = 'banner_bandit_flag'; // piggyback off a shared test data flag
    const subjectKey = 'bob';
    const subjectAttributes: Attributes = { age: 25, country: 'USA', gender_identity: 'female' };
    const actions: Record<string, Attributes> = {
      nike: { brand_affinity: 1.5, loyalty_tier: 'silver' },
      adidas: { brand_affinity: -1.0, loyalty_tier: 'bronze' },
      reebok: { brand_affinity: 0.5, loyalty_tier: 'gold' },
    };

    it('Passes the correct information to the logger', () => {
      const banditAssignment = client.getBanditAction(
        flagKey,
        subjectKey,
        subjectAttributes,
        actions,
        'control',
      );

      expect(banditAssignment.variation).toBe('banner_bandit');
      expect(banditAssignment.action).toBe('adidas');

      expect(mockLogAssignment).toHaveBeenCalledTimes(1);
      const assignmentEvent: IAssignmentEvent = mockLogAssignment.mock.calls[0][0];
      expect(new Date(assignmentEvent.timestamp).getTime()).toBeGreaterThanOrEqual(testStart);
      expect(assignmentEvent.featureFlag).toBe(flagKey);
      expect(assignmentEvent.allocation).toBe('training');
      expect(assignmentEvent.experiment).toBe('banner_bandit_flag-training');
      expect(assignmentEvent.variation).toBe('banner_bandit');
      expect(assignmentEvent.subject).toBe(subjectKey);
      expect(assignmentEvent.subjectAttributes).toStrictEqual(subjectAttributes);
      expect(assignmentEvent.metaData?.obfuscated).toBe(false);

      expect(mockLogBanditAction).toHaveBeenCalledTimes(1);
      const banditEvent: IBanditEvent = mockLogBanditAction.mock.calls[0][0];
      expect(new Date(banditEvent.timestamp).getTime()).toBeGreaterThanOrEqual(testStart);
      expect(banditEvent.featureFlag).toBe(flagKey);
      expect(banditEvent.bandit).toBe('banner_bandit');
      expect(banditEvent.subject).toBe(subjectKey);
      expect(banditEvent.action).toBe('adidas');
      expect(banditEvent.actionProbability).toBeCloseTo(0.099);
      expect(banditEvent.optimalityGap).toBe(7.1);
      expect(banditEvent.modelVersion).toBe('123');
      expect(banditEvent.subjectNumericAttributes).toStrictEqual({ age: 25 });
      expect(banditEvent.subjectCategoricalAttributes).toStrictEqual({
        country: 'USA',
        gender_identity: 'female',
      });
      expect(banditEvent.actionNumericAttributes).toStrictEqual({ brand_affinity: -1 });
      expect(banditEvent.actionCategoricalAttributes).toStrictEqual({ loyalty_tier: 'bronze' });
      expect(banditEvent.metaData?.obfuscated).toBe(false);

      expect(banditEvent.evaluationDetails.configFetchedAt).toBeTruthy();
      expect(typeof banditEvent.evaluationDetails.configFetchedAt).toBe('string');
      const expectedEvaluationDetails: IFlagEvaluationDetails = {
        configFetchedAt: expect.any(String),
        configPublishedAt: '2024-04-17T19:40:53.716Z',
        environmentName: 'Test',
        flagEvaluationCode: 'MATCH',
        flagEvaluationDescription:
          'bob belongs to the range of traffic assigned to "banner_bandit" defined in allocation "training".',
        matchedAllocation: {
          allocationEvaluationCode: AllocationEvaluationCode.MATCH,
          key: 'training',
          orderPosition: 2,
        },
        matchedRule: null,
        unevaluatedAllocations: [],
        unmatchedAllocations: [
          {
            allocationEvaluationCode: AllocationEvaluationCode.TRAFFIC_EXPOSURE_MISS,
            key: 'analysis',
            orderPosition: 1,
          },
        ],
        variationKey: 'banner_bandit',
        variationValue: 'banner_bandit',
        banditKey: 'banner_bandit',
        banditAction: 'adidas',
      };
      expect(banditEvent.evaluationDetails).toEqual(expectedEvaluationDetails);
    });

    it('Flushed queued logging events when a logger is set', () => {
      client.useLRUInMemoryAssignmentCache(5);
      client.useExpiringInMemoryBanditAssignmentCache(5);
      client.setAssignmentLogger(null as unknown as IAssignmentLogger);
      client.setBanditLogger(null as unknown as IBanditLogger);
      const banditAssignment = client.getBanditAction(
        flagKey,
        subjectKey,
        subjectAttributes,
        actions,
        'control',
      );

      expect(banditAssignment.variation).toBe('banner_bandit');
      expect(banditAssignment.action).toBe('adidas');

      expect(mockLogAssignment).not.toHaveBeenCalled();
      expect(mockLogBanditAction).not.toHaveBeenCalled();

      const repeatAssignment = client.getBanditAction(
        flagKey,
        subjectKey,
        subjectAttributes,
        actions,
        'control',
      );

      expect(repeatAssignment.variation).toBe('banner_bandit');
      expect(repeatAssignment.action).toBe('adidas');

      expect(mockLogAssignment).not.toHaveBeenCalled();
      expect(mockLogBanditAction).not.toHaveBeenCalled();

      client.setAssignmentLogger({ logAssignment: mockLogAssignment });
      client.setBanditLogger({ logBanditAction: mockLogBanditAction });

      expect(mockLogAssignment).toHaveBeenCalledTimes(1);
      const assignmentEvent: IAssignmentEvent = mockLogAssignment.mock.calls[0][0];
      expect(assignmentEvent.variation).toBe('banner_bandit');

      expect(mockLogBanditAction).toHaveBeenCalledTimes(1);
      const banditEvent: IBanditEvent = mockLogBanditAction.mock.calls[0][0];
      expect(new Date(banditEvent.timestamp).getTime()).toBeGreaterThanOrEqual(testStart);
      expect(banditEvent.action).toBe('adidas');
    });

    it('Logs assignment but not bandit action if no actions provided', () => {
      const banditAssignment = client.getBanditAction(
        'banner_bandit_flag',
        'eve',
        {},
        {},
        'control',
      );

      expect(banditAssignment.variation).toBe('banner_bandit');
      expect(banditAssignment.action).toBeNull();

      expect(mockLogAssignment).toHaveBeenCalledTimes(1);
      expect(mockLogBanditAction).not.toHaveBeenCalled();
    });

    describe('Bandit evaluation errors', () => {
      const testStart = Date.now();

      beforeEach(() => {
        jest
          .spyOn(
            (client as unknown as { banditEvaluator: BanditEvaluator }).banditEvaluator,
            'evaluateBandit',
          )
          .mockImplementation(() => {
            throw new Error('Intentional Error For Test');
          });
      });

      it('Returns null action when graceful mode is on', () => {
        client.setIsGracefulFailureMode(true);
        const banditAssignment = client.getBanditActionDetails(
          flagKey,
          subjectKey,
          subjectAttributes,
          actions,
          'control',
        );
        expect(banditAssignment.variation).toBe('banner_bandit');
        expect(banditAssignment.action).toBeNull();

        expect(
          Date.parse(banditAssignment.evaluationDetails.configFetchedAt),
        ).toBeGreaterThanOrEqual(testStart);
        const expectedEvaluationDetails: IFlagEvaluationDetails = {
          configFetchedAt: expect.any(String),
          configPublishedAt: '2024-04-17T19:40:53.716Z',
          environmentName: 'Test',
          flagEvaluationCode: 'BANDIT_ERROR',
          flagEvaluationDescription: 'Error evaluating bandit action: Intentional Error For Test',
          matchedAllocation: {
            allocationEvaluationCode: AllocationEvaluationCode.MATCH,
            key: 'training',
            orderPosition: 2,
          },
          matchedRule: null,
          unevaluatedAllocations: [],
          unmatchedAllocations: [
            {
              allocationEvaluationCode: AllocationEvaluationCode.TRAFFIC_EXPOSURE_MISS,
              key: 'analysis',
              orderPosition: 1,
            },
          ],
          variationKey: 'banner_bandit',
          variationValue: 'banner_bandit',
          banditKey: 'banner_bandit',
          banditAction: null,
        };
        expect(banditAssignment.evaluationDetails).toEqual(expectedEvaluationDetails);
      });

      it('Throws the error when graceful mode is off', () => {
        client.setIsGracefulFailureMode(false); // Note: this is superfluous to beforeEach(), but done for clarity
        expect(() =>
          client.getBanditAction(flagKey, subjectKey, subjectAttributes, actions, 'control'),
        ).toThrow();
      });
    });

    describe('Flexible arguments for attributes', () => {
      // Note these mirror the test cases in test-case-banner-bandit.dynamic-typing.json
      it('Can take non-contextual subject attributes', async () => {
        // mirror test case in test-case-banner-bandit.dynamic-typing.json
        const actions: Record<string, ContextAttributes> = {
          nike: {
            numericAttributes: { brand_affinity: -5 },
            categoricalAttributes: { loyalty_tier: 'silver' },
          },
          adidas: {
            numericAttributes: { brand_affinity: 1.0 },
            categoricalAttributes: { loyalty_tier: 'bronze' },
          },
          reebok: {
            numericAttributes: { brand_affinity: 20 },
            categoricalAttributes: { loyalty_tier: 'gold' },
          },
        };

        const subjectAttributesWithAreaCode: Attributes = {
          age: 25,
          mistake: 'oops',
          country: 'USA',
          gender_identity: 'female',
          area_code: '303', // categorical area code
        };

        let banditAssignment = client.getBanditAction(
          flagKey,
          'henry',
          subjectAttributesWithAreaCode,
          actions,
          'default',
        );
        expect(banditAssignment.action).toBe('adidas');
        expect(banditAssignment.variation).toBe('banner_bandit');

        // changing area code to a number should result in a different evaluation
        subjectAttributesWithAreaCode.area_code = 303;

        banditAssignment = client.getBanditAction(
          flagKey,
          'henry',
          subjectAttributesWithAreaCode,
          actions,
          'default',
        );
        expect(banditAssignment.action).toBe('reebok');
        expect(banditAssignment.variation).toBe('banner_bandit');
      });

      it('Can take non-contextual action attributes', async () => {
        const actionsWithNonContextualAttributes: Record<string, Attributes> = {
          nike: { brand_affinity: -15, loyalty_tier: 'silver', zip: '81427' },
          adidas: { brand_affinity: 0.0, loyalty_tier: 'bronze' },
          reebok: { brand_affinity: 15, loyalty_tier: 'gold' },
        };

        let banditAssignment = client.getBanditAction(
          flagKey,
          'imogene',
          subjectAttributes,
          actionsWithNonContextualAttributes,
          'default',
        );
        expect(banditAssignment.action).toBe('nike');
        expect(banditAssignment.variation).toBe('banner_bandit');

        // changing zip code to a number should result in a different evaluation
        actionsWithNonContextualAttributes.nike.zip = 81427;

        banditAssignment = client.getBanditAction(
          flagKey,
          'imogene',
          subjectAttributes,
          actionsWithNonContextualAttributes,
          'default',
        );
        expect(banditAssignment.action).toBe('adidas');
        expect(banditAssignment.variation).toBe('banner_bandit');
      });

      it('Can take actions without any context', async () => {
        const actionNamesOnly = ['nike', 'adidas', 'reebok'];

        let banditAssignment = client.getBanditAction(
          flagKey,
          'imogene',
          subjectAttributes,
          actionNamesOnly,
          'default',
        );
        expect(banditAssignment.action).toBe('nike');
        expect(banditAssignment.variation).toBe('banner_bandit');

        expect(mockLogBanditAction).toHaveBeenCalledTimes(1);
        expect(mockLogBanditAction.mock.calls[0][0].actionProbability).toBeCloseTo(0.256);

        // Duplicates should be ignored and not change anything
        actionNamesOnly.push('nike');

        banditAssignment = client.getBanditAction(
          flagKey,
          'imogene',
          subjectAttributes,
          actionNamesOnly,
          'default',
        );
        expect(banditAssignment.action).toBe('nike');
        expect(banditAssignment.variation).toBe('banner_bandit');

        expect(mockLogBanditAction).toHaveBeenCalledTimes(2);
        expect(mockLogBanditAction.mock.calls[1][0].actionProbability).toBeCloseTo(0.256);
      });
    });

    describe('Best bandit action', () => {
      it('Selects the highest scoring action', async () => {
        const actions: Record<string, ContextAttributes> = {
          nike: {
            numericAttributes: { brand_affinity: 1.0 },
            categoricalAttributes: {},
          },
          adidas: {
            numericAttributes: { brand_affinity: 1.0 },
            categoricalAttributes: {},
          },
          reebok: {
            numericAttributes: { brand_affinity: 2.0 },
            categoricalAttributes: {},
          },
        };

        const subjectAttributesWithAreaCode: Attributes = {
          age: 25,
          mistake: 'oops',
          country: 'USA',
          gender_identity: 'female',
          area_code: '303', // categorical area code
        };

        const banditAssignment = client.getBestAction(
          flagKey,
          subjectAttributesWithAreaCode,
          actions,
          'default',
        );
        expect(banditAssignment).toBe('adidas');
      });
    });

    describe('Assignment logging deduplication', () => {
      let mockEvaluateFlag: jest.SpyInstance;
      let mockEvaluateBandit: jest.SpyInstance;
      // The below two variables allow easily changing what the mock evaluation functions return throughout the test
      let variationToReturn: string;
      let actionToReturn: string | null;

      // Convenience method for repeatedly making the exact same assignment call
      function requestClientBanditAction(): Omit<IAssignmentDetails<string>, 'evaluationDetails'> {
        return client.getBanditAction(
          flagKey,
          subjectKey,
          subjectAttributes,
          ['toyota', 'honda'],
          'control',
        );
      }

      beforeAll(() => {
        mockEvaluateFlag = jest
          .spyOn(Evaluator.prototype, 'evaluateFlag')
          .mockImplementation(() => {
            return {
              flagKey,
              subjectKey,
              subjectAttributes,
              allocationKey: 'mock-allocation',
              variation: { key: variationToReturn, value: variationToReturn },
              extraLogging: {},
              doLog: true,
              flagEvaluationDetails: {
                flagEvaluationCode: 'MATCH',
                flagEvaluationDescription: 'Mocked evaluation',
              },
            } as FlagEvaluation;
          });

        mockEvaluateBandit = jest
          .spyOn(BanditEvaluator.prototype, 'evaluateBandit')
          .mockImplementation(() => {
            return {
              flagKey,
              subjectKey,
              subjectAttributes: { numericAttributes: {}, categoricalAttributes: {} },
              actionKey: actionToReturn,
              actionAttributes: { numericAttributes: {}, categoricalAttributes: {} },
              actionScore: 10,
              actionWeight: 0.5,
              gamma: 1.0,
              optimalityGap: 5,
            } as BanditEvaluation;
          });
      });

      beforeEach(() => {
        client.useNonExpiringInMemoryAssignmentCache();
        client.useNonExpiringInMemoryBanditAssignmentCache();
      });

      afterEach(() => {
        client.disableAssignmentCache();
        client.disableBanditAssignmentCache();
      });

      afterAll(() => {
        mockEvaluateFlag.mockClear();
        mockEvaluateBandit.mockClear();
        jest.restoreAllMocks();
      });

      it('handles bandit actions appropriately', async () => {
        // First assign to non-bandit variation
        variationToReturn = 'non-bandit';
        actionToReturn = null;
        const firstNonBanditAssignment = requestClientBanditAction();

        expect(firstNonBanditAssignment.variation).toBe('non-bandit');
        expect(firstNonBanditAssignment.action).toBeNull();
        expect(mockLogAssignment).toHaveBeenCalledTimes(1); // new variation assignment
        expect(mockLogBanditAction).not.toHaveBeenCalled(); // no bandit assignment

        // Assign bandit action
        variationToReturn = 'banner_bandit';
        actionToReturn = 'toyota';
        const firstBanditAssignment = requestClientBanditAction();

        expect(firstBanditAssignment.variation).toBe('banner_bandit');
        expect(firstBanditAssignment.action).toBe('toyota');
        expect(mockLogAssignment).toHaveBeenCalledTimes(2); // new variation assignment
        expect(mockLogBanditAction).toHaveBeenCalledTimes(1); // new bandit assignment

        // Repeat bandit action assignment
        variationToReturn = 'banner_bandit';
        actionToReturn = 'toyota';
        const secondBanditAssignment = requestClientBanditAction();

        expect(secondBanditAssignment.variation).toBe('banner_bandit');
        expect(secondBanditAssignment.action).toBe('toyota');
        expect(mockLogAssignment).toHaveBeenCalledTimes(2); // repeat variation assignment
        expect(mockLogBanditAction).toHaveBeenCalledTimes(1); // repeat bandit assignment

        // New bandit action assignment
        variationToReturn = 'banner_bandit';
        actionToReturn = 'honda';
        const thirdBanditAssignment = requestClientBanditAction();

        expect(thirdBanditAssignment.variation).toBe('banner_bandit');
        expect(thirdBanditAssignment.action).toBe('honda');
        expect(mockLogAssignment).toHaveBeenCalledTimes(2); // repeat variation assignment
        expect(mockLogBanditAction).toHaveBeenCalledTimes(2); // new bandit assignment

        // Flip-flop to an earlier action assignment
        variationToReturn = 'banner_bandit';
        actionToReturn = 'toyota';
        const fourthBanditAssignment = requestClientBanditAction();

        expect(fourthBanditAssignment.variation).toBe('banner_bandit');
        expect(fourthBanditAssignment.action).toBe('toyota');
        expect(mockLogAssignment).toHaveBeenCalledTimes(2); // repeat variation assignment
        expect(mockLogBanditAction).toHaveBeenCalledTimes(3); // "new" bandit assignment

        // Flip-flop back to non-bandit assignment
        variationToReturn = 'non-bandit';
        actionToReturn = null;
        const secondNonBanditAssignment = requestClientBanditAction();

        expect(secondNonBanditAssignment.variation).toBe('non-bandit');
        expect(secondNonBanditAssignment.action).toBeNull();
        expect(mockLogAssignment).toHaveBeenCalledTimes(3); // "new" variation assignment
        expect(mockLogBanditAction).toHaveBeenCalledTimes(3); // no bandit assignment
      });
    });
  });

  describe('precomputed bandits', () => {
    const bob = 'bob';

    const bobInfo: ContextAttributes = {
      numericAttributes: { age: 30, account_age: 10 },
      categoricalAttributes: { country: 'UK', gender_identity: 'male' },
    };

    const bobActions: Record<string, BanditActions> = {
      banner_bandit_flag: {
        nike: {
          numericAttributes: { brand_affinity: -2.5 },
          categoricalAttributes: { loyalty_tier: 'bronze' },
        },
        adidas: {
          numericAttributes: { brand_affinity: -2.5 },
          categoricalAttributes: { loyalty_tier: 'bronze' },
        },
        reebok: {
          numericAttributes: { brand_affinity: -2.5 },
          categoricalAttributes: { loyalty_tier: 'bronze' },
        },
      },
    };

    function getPrecomputedResults(
      client: EppoClient,
      subjectKey: string,
      subjectAttributes: ContextAttributes,
      banditActions: Record<string, BanditActions>,
    ): IPrecomputedConfiguration {
<<<<<<< HEAD
=======
      const salt = base64.fromUint8Array(new Uint8Array([101, 112, 112, 111]));
>>>>>>> 8a515889
      const precomputedResults = client.getPrecomputedConfiguration(
        subjectKey,
        subjectAttributes,
        banditActions,
<<<<<<< HEAD
=======
        salt,
>>>>>>> 8a515889
      );

      const { precomputed } = JSON.parse(precomputedResults) as IConfigurationWire;
      if (!precomputed) {
        fail('precomputed result was not parsed');
      }
      return precomputed;
    }

    describe('obfuscated results', () => {
<<<<<<< HEAD
      beforeEach(() => {
        setSaltOverrideForTests(new Uint8Array([101, 112, 112, 111])); // e p p o => "ZXBwbw=="
      });

      afterAll(() => {
        setSaltOverrideForTests(null);
      });

=======
>>>>>>> 8a515889
      it('obfuscates precomputed bandits', () => {
        const bannerBanditFlagMd5 = '3ac89e06235484aa6f2aec8c33109a02';
        const brandAffinityB64 = 'YnJhbmRfYWZmaW5pdHk=';
        const loyaltyTierB64 = 'bG95YWx0eV90aWVy';
        const bronzeB64 = 'YnJvbnpl';
        const adidasB64 = 'YWRpZGFz';
        const modelB64 = 'MTIz'; // 123

        const precomputed = getPrecomputedResults(client, bob, bobInfo, bobActions);

        const response = JSON.parse(
          precomputed.response,
        ) as IObfuscatedPrecomputedConfigurationResponse;

        const numericAttrs = response.bandits[bannerBanditFlagMd5]['actionNumericAttributes'];
        const categoricalAttrs =
          response.bandits[bannerBanditFlagMd5]['actionCategoricalAttributes'];
        expect(response.bandits[bannerBanditFlagMd5]['action']).toEqual(adidasB64);
        expect(response.bandits[bannerBanditFlagMd5]['modelVersion']).toEqual(modelB64);
        expect(categoricalAttrs[loyaltyTierB64]).toEqual(bronzeB64);
        expect(numericAttrs[brandAffinityB64]).toEqual(attributeEncodeBase64(-2.5));
      });
    });
  });
});<|MERGE_RESOLUTION|>--- conflicted
+++ resolved
@@ -26,11 +26,7 @@
 } from '../flag-evaluation-details-builder';
 import FetchHttpClient from '../http-client';
 import { BanditVariation, BanditParameters, Flag } from '../interfaces';
-<<<<<<< HEAD
-import { attributeEncodeBase64, setSaltOverrideForTests } from '../obfuscation';
-=======
 import { attributeEncodeBase64 } from '../obfuscation';
->>>>>>> 8a515889
 import { Attributes, BanditActions, ContextAttributes } from '../types';
 
 import EppoClient, { IAssignmentDetails } from './eppo-client';
@@ -664,18 +660,12 @@
       subjectAttributes: ContextAttributes,
       banditActions: Record<string, BanditActions>,
     ): IPrecomputedConfiguration {
-<<<<<<< HEAD
-=======
       const salt = base64.fromUint8Array(new Uint8Array([101, 112, 112, 111]));
->>>>>>> 8a515889
       const precomputedResults = client.getPrecomputedConfiguration(
         subjectKey,
         subjectAttributes,
         banditActions,
-<<<<<<< HEAD
-=======
         salt,
->>>>>>> 8a515889
       );
 
       const { precomputed } = JSON.parse(precomputedResults) as IConfigurationWire;
@@ -686,17 +676,6 @@
     }
 
     describe('obfuscated results', () => {
-<<<<<<< HEAD
-      beforeEach(() => {
-        setSaltOverrideForTests(new Uint8Array([101, 112, 112, 111])); // e p p o => "ZXBwbw=="
-      });
-
-      afterAll(() => {
-        setSaltOverrideForTests(null);
-      });
-
-=======
->>>>>>> 8a515889
       it('obfuscates precomputed bandits', () => {
         const bannerBanditFlagMd5 = '3ac89e06235484aa6f2aec8c33109a02';
         const brandAffinityB64 = 'YnJhbmRfYWZmaW5pdHk=';
