import { v4 as randomUUID } from 'uuid';

import ApiEndpoints from '../api-endpoints';
import { logger } from '../application-logger';
import { IAssignmentEvent, IAssignmentLogger } from '../assignment-logger';
<<<<<<< HEAD
import { BanditEvaluation, BanditEvaluator } from '../bandit-evaluator';
=======
import {
  ensureActionsWithContextualAttributes,
  ensureContextualSubjectAttributes,
  ensureNonContextualSubjectAttributes,
} from '../attributes';
import { BanditEvaluator } from '../bandit-evaluator';
>>>>>>> 65986fe2
import { IBanditEvent, IBanditLogger } from '../bandit-logger';
import { AssignmentCache } from '../cache/abstract-assignment-cache';
import { LRUInMemoryAssignmentCache } from '../cache/lru-in-memory-assignment-cache';
import { NonExpiringInMemoryAssignmentCache } from '../cache/non-expiring-in-memory-cache-assignment';
import { TLRUInMemoryAssignmentCache } from '../cache/tlru-in-memory-assignment-cache';
import {
  IConfigurationWire,
  ConfigurationWireV1,
  IPrecomputedConfiguration,
  PrecomputedConfiguration,
} from '../configuration';
import ConfigurationRequestor from '../configuration-requestor';
import { IConfigurationStore } from '../configuration-store/configuration-store';
import {
  DEFAULT_INITIAL_CONFIG_REQUEST_RETRIES,
  DEFAULT_POLL_CONFIG_REQUEST_RETRIES,
  DEFAULT_POLL_INTERVAL_MS,
  DEFAULT_REQUEST_TIMEOUT_MS,
} from '../constants';
import { decodeFlag } from '../decoding';
import { EppoValue } from '../eppo_value';
import { Evaluator, FlagEvaluation, noneResult } from '../evaluator';
import { BoundedEventQueue } from '../events/bounded-event-queue';
import EventDispatcher from '../events/event-dispatcher';
import NoOpEventDispatcher from '../events/no-op-event-dispatcher';
import {
  FlagEvaluationDetailsBuilder,
  IFlagEvaluationDetails,
} from '../flag-evaluation-details-builder';
import { FlagEvaluationError } from '../flag-evaluation-error';
import FetchHttpClient from '../http-client';
import {
  BanditModelData,
  BanditParameters,
  BanditVariation,
  ConfigDetails,
  Flag,
  IPrecomputedBandit,
  ObfuscatedFlag,
  PrecomputedFlag,
  Variation,
  VariationType,
} from '../interfaces';
import { getMD5Hash } from '../obfuscation';
import initPoller, { IPoller } from '../poller';
import {
  Attributes,
  AttributeType,
  BanditActions,
  BanditSubjectAttributes,
  ContextAttributes,
  ValueType,
} from '../types';
import { validateNotBlank } from '../validation';
import { LIB_VERSION } from '../version';

export interface IAssignmentDetails<T extends Variation['value'] | object> {
  variation: T;
  action: string | null;
  evaluationDetails: IFlagEvaluationDetails;
}

export type FlagConfigurationRequestParameters = {
  apiKey: string;
  sdkVersion: string;
  sdkName: string;
  baseUrl?: string;
  requestTimeoutMs?: number;
  pollingIntervalMs?: number;
  numInitialRequestRetries?: number;
  numPollRequestRetries?: number;
  pollAfterSuccessfulInitialization?: boolean;
  pollAfterFailedInitialization?: boolean;
  throwOnFailedInitialization?: boolean;
  skipInitialPoll?: boolean;
};

export interface IContainerExperiment<T> {
  flagKey: string;
  controlVariationEntry: T;
  treatmentVariationEntries: Array<T>;
}

export default class EppoClient {
  private eventDispatcher: EventDispatcher;
  private readonly assignmentEventsQueue: BoundedEventQueue<IAssignmentEvent> =
    new BoundedEventQueue<IAssignmentEvent>('assignments');
  private readonly banditEventsQueue: BoundedEventQueue<IBanditEvent> =
    new BoundedEventQueue<IBanditEvent>('bandit');
  private readonly banditEvaluator = new BanditEvaluator();
  private banditLogger?: IBanditLogger;
  private banditAssignmentCache?: AssignmentCache;
  private configurationRequestParameters?: FlagConfigurationRequestParameters;
  private banditModelConfigurationStore?: IConfigurationStore<BanditParameters>;
  private banditVariationConfigurationStore?: IConfigurationStore<BanditVariation[]>;
  private flagConfigurationStore: IConfigurationStore<Flag | ObfuscatedFlag>;
  private assignmentLogger?: IAssignmentLogger;
  private assignmentCache?: AssignmentCache;
  // whether to suppress any errors and return default values instead
  private isGracefulFailureMode = true;
  private isObfuscated: boolean;
  private requestPoller?: IPoller;
  private readonly evaluator = new Evaluator();

  constructor({
    eventDispatcher = new NoOpEventDispatcher(),
    isObfuscated = false,
    flagConfigurationStore,
    banditVariationConfigurationStore,
    banditModelConfigurationStore,
    configurationRequestParameters,
  }: {
    // Dispatcher for arbitrary, application-level events (not to be confused with Eppo specific assignment
    // or bandit events). These events are application-specific and captures by EppoClient#track API.
    eventDispatcher?: EventDispatcher;
    flagConfigurationStore: IConfigurationStore<Flag | ObfuscatedFlag>;
    banditVariationConfigurationStore?: IConfigurationStore<BanditVariation[]>;
    banditModelConfigurationStore?: IConfigurationStore<BanditParameters>;
    configurationRequestParameters?: FlagConfigurationRequestParameters;
    isObfuscated?: boolean;
  }) {
    this.eventDispatcher = eventDispatcher;
    this.flagConfigurationStore = flagConfigurationStore;
    this.banditVariationConfigurationStore = banditVariationConfigurationStore;
    this.banditModelConfigurationStore = banditModelConfigurationStore;
    this.configurationRequestParameters = configurationRequestParameters;
    this.isObfuscated = isObfuscated;
  }

  setConfigurationRequestParameters(
    configurationRequestParameters: FlagConfigurationRequestParameters,
  ) {
    this.configurationRequestParameters = configurationRequestParameters;
  }

  // noinspection JSUnusedGlobalSymbols
  setFlagConfigurationStore(flagConfigurationStore: IConfigurationStore<Flag | ObfuscatedFlag>) {
    this.flagConfigurationStore = flagConfigurationStore;
  }

  // noinspection JSUnusedGlobalSymbols
  setBanditVariationConfigurationStore(
    banditVariationConfigurationStore: IConfigurationStore<BanditVariation[]>,
  ) {
    this.banditVariationConfigurationStore = banditVariationConfigurationStore;
  }

  /** Sets the EventDispatcher instance to use when tracking events with {@link track}. */
  // noinspection JSUnusedGlobalSymbols
  setEventDispatcher(eventDispatcher: EventDispatcher) {
    this.eventDispatcher = eventDispatcher;
  }

  // noinspection JSUnusedGlobalSymbols
  setBanditModelConfigurationStore(
    banditModelConfigurationStore: IConfigurationStore<BanditParameters>,
  ) {
    this.banditModelConfigurationStore = banditModelConfigurationStore;
  }

  // noinspection JSUnusedGlobalSymbols
  setIsObfuscated(isObfuscated: boolean) {
    this.isObfuscated = isObfuscated;
  }

  async fetchFlagConfigurations() {
    if (!this.configurationRequestParameters) {
      throw new Error(
        'Eppo SDK unable to fetch flag configurations without configuration request parameters',
      );
    }
    // if fetchFlagConfigurations() was previously called, stop any polling process from that call
    this.requestPoller?.stop();

    const {
      apiKey,
      sdkName,
      sdkVersion,
      baseUrl, // Default is set in ApiEndpoints constructor if undefined
      requestTimeoutMs = DEFAULT_REQUEST_TIMEOUT_MS,
      numInitialRequestRetries = DEFAULT_INITIAL_CONFIG_REQUEST_RETRIES,
      numPollRequestRetries = DEFAULT_POLL_CONFIG_REQUEST_RETRIES,
      pollAfterSuccessfulInitialization = false,
      pollAfterFailedInitialization = false,
      throwOnFailedInitialization = false,
      skipInitialPoll = false,
    } = this.configurationRequestParameters;

    let { pollingIntervalMs = DEFAULT_POLL_INTERVAL_MS } = this.configurationRequestParameters;
    if (pollingIntervalMs <= 0) {
      logger.error('pollingIntervalMs must be greater than 0. Using default');
      pollingIntervalMs = DEFAULT_POLL_INTERVAL_MS;
    }

    // todo: Inject the chain of dependencies below
    const apiEndpoints = new ApiEndpoints({
      baseUrl,
      queryParams: { apiKey, sdkName, sdkVersion },
    });
    const httpClient = new FetchHttpClient(apiEndpoints, requestTimeoutMs);
    const configurationRequestor = new ConfigurationRequestor(
      httpClient,
      this.flagConfigurationStore,
      this.banditVariationConfigurationStore ?? null,
      this.banditModelConfigurationStore ?? null,
    );

    const pollingCallback = async () => {
      if (await this.flagConfigurationStore.isExpired()) {
        return configurationRequestor.fetchAndStoreConfigurations();
      }
    };

    this.requestPoller = initPoller(pollingIntervalMs, pollingCallback, {
      maxStartRetries: numInitialRequestRetries,
      maxPollRetries: numPollRequestRetries,
      pollAfterSuccessfulStart: pollAfterSuccessfulInitialization,
      pollAfterFailedStart: pollAfterFailedInitialization,
      errorOnFailedStart: throwOnFailedInitialization,
      skipInitialPoll: skipInitialPoll,
    });

    await this.requestPoller.start();
  }

  // noinspection JSUnusedGlobalSymbols
  stopPolling() {
    if (this.requestPoller) {
      this.requestPoller.stop();
    }
  }

  /**
   * Maps a subject to a string variation for a given experiment.
   *
   * @param flagKey feature flag identifier
   * @param subjectKey an identifier of the experiment subject, for example a user ID.
   * @param subjectAttributes optional attributes associated with the subject, for example name and email.
   * @param defaultValue default value to return if the subject is not part of the experiment sample
   * The subject attributes are used for evaluating any targeting rules tied to the experiment.
   * @returns a variation value if the subject is part of the experiment sample, otherwise the default value
   * @public
   */
  getStringAssignment(
    flagKey: string,
    subjectKey: string,
    subjectAttributes: Attributes,
    defaultValue: string,
  ): string {
    return this.getStringAssignmentDetails(flagKey, subjectKey, subjectAttributes, defaultValue)
      .variation;
  }

  /**
   * Maps a subject to a string variation for a given experiment and provides additional details about the
   * variation assigned and the reason for the assignment.
   *
   * @param flagKey feature flag identifier
   * @param subjectKey an identifier of the experiment subject, for example a user ID.
   * @param subjectAttributes optional attributes associated with the subject, for example name and email.
   * @param defaultValue default value to return if the subject is not part of the experiment sample
   * The subject attributes are used for evaluating any targeting rules tied to the experiment.
   * @returns an object that includes the variation value along with additional metadata about the assignment
   * @public
   */
  getStringAssignmentDetails(
    flagKey: string,
    subjectKey: string,
    subjectAttributes: Record<string, AttributeType>,
    defaultValue: string,
  ): IAssignmentDetails<string> {
    const { eppoValue, flagEvaluationDetails } = this.getAssignmentVariation(
      flagKey,
      subjectKey,
      subjectAttributes,
      EppoValue.String(defaultValue),
      VariationType.STRING,
    );
    return {
      variation: eppoValue.stringValue ?? defaultValue,
      action: null,
      evaluationDetails: flagEvaluationDetails,
    };
  }

  /**
   * @deprecated use getBooleanAssignment instead.
   */
  getBoolAssignment(
    flagKey: string,
    subjectKey: string,
    subjectAttributes: Attributes,
    defaultValue: boolean,
  ): boolean {
    return this.getBooleanAssignment(flagKey, subjectKey, subjectAttributes, defaultValue);
  }

  /**
   * Maps a subject to a boolean variation for a given experiment.
   *
   * @param flagKey feature flag identifier
   * @param subjectKey an identifier of the experiment subject, for example a user ID.
   * @param subjectAttributes optional attributes associated with the subject, for example name and email.
   * @param defaultValue default value to return if the subject is not part of the experiment sample
   * @returns a boolean variation value if the subject is part of the experiment sample, otherwise the default value
   */
  getBooleanAssignment(
    flagKey: string,
    subjectKey: string,
    subjectAttributes: Attributes,
    defaultValue: boolean,
  ): boolean {
    return this.getBooleanAssignmentDetails(flagKey, subjectKey, subjectAttributes, defaultValue)
      .variation;
  }

  /**
   * Maps a subject to a boolean variation for a given experiment and provides additional details about the
   * variation assigned and the reason for the assignment.
   *
   * @param flagKey feature flag identifier
   * @param subjectKey an identifier of the experiment subject, for example a user ID.
   * @param subjectAttributes optional attributes associated with the subject, for example name and email.
   * @param defaultValue default value to return if the subject is not part of the experiment sample
   * The subject attributes are used for evaluating any targeting rules tied to the experiment.
   * @returns an object that includes the variation value along with additional metadata about the assignment
   * @public
   */
  getBooleanAssignmentDetails(
    flagKey: string,
    subjectKey: string,
    subjectAttributes: Record<string, AttributeType>,
    defaultValue: boolean,
  ): IAssignmentDetails<boolean> {
    const { eppoValue, flagEvaluationDetails } = this.getAssignmentVariation(
      flagKey,
      subjectKey,
      subjectAttributes,
      EppoValue.Bool(defaultValue),
      VariationType.BOOLEAN,
    );
    return {
      variation: eppoValue.boolValue ?? defaultValue,
      action: null,
      evaluationDetails: flagEvaluationDetails,
    };
  }

  /**
   * Maps a subject to an Integer variation for a given experiment.
   *
   * @param flagKey feature flag identifier
   * @param subjectKey an identifier of the experiment subject, for example a user ID.
   * @param subjectAttributes optional attributes associated with the subject, for example name and email.
   * @param defaultValue default value to return if the subject is not part of the experiment sample
   * @returns an integer variation value if the subject is part of the experiment sample, otherwise the default value
   */
  getIntegerAssignment(
    flagKey: string,
    subjectKey: string,
    subjectAttributes: Attributes,
    defaultValue: number,
  ): number {
    return this.getIntegerAssignmentDetails(flagKey, subjectKey, subjectAttributes, defaultValue)
      .variation;
  }

  /**
   * Maps a subject to an Integer variation for a given experiment and provides additional details about the
   * variation assigned and the reason for the assignment.
   *
   * @param flagKey feature flag identifier
   * @param subjectKey an identifier of the experiment subject, for example a user ID.
   * @param subjectAttributes optional attributes associated with the subject, for example name and email.
   * @param defaultValue default value to return if the subject is not part of the experiment sample
   * The subject attributes are used for evaluating any targeting rules tied to the experiment.
   * @returns an object that includes the variation value along with additional metadata about the assignment
   * @public
   */
  getIntegerAssignmentDetails(
    flagKey: string,
    subjectKey: string,
    subjectAttributes: Record<string, AttributeType>,
    defaultValue: number,
  ): IAssignmentDetails<number> {
    const { eppoValue, flagEvaluationDetails } = this.getAssignmentVariation(
      flagKey,
      subjectKey,
      subjectAttributes,
      EppoValue.Numeric(defaultValue),
      VariationType.INTEGER,
    );
    return {
      variation: eppoValue.numericValue ?? defaultValue,
      action: null,
      evaluationDetails: flagEvaluationDetails,
    };
  }

  /**
   * Maps a subject to a numeric variation for a given experiment.
   *
   * @param flagKey feature flag identifier
   * @param subjectKey an identifier of the experiment subject, for example a user ID.
   * @param subjectAttributes optional attributes associated with the subject, for example name and email.
   * @param defaultValue default value to return if the subject is not part of the experiment sample
   * @returns a number variation value if the subject is part of the experiment sample, otherwise the default value
   */
  getNumericAssignment(
    flagKey: string,
    subjectKey: string,
    subjectAttributes: Attributes,
    defaultValue: number,
  ): number {
    return this.getNumericAssignmentDetails(flagKey, subjectKey, subjectAttributes, defaultValue)
      .variation;
  }

  /**
   * Maps a subject to a numeric variation for a given experiment and provides additional details about the
   * variation assigned and the reason for the assignment.
   *
   * @param flagKey feature flag identifier
   * @param subjectKey an identifier of the experiment subject, for example a user ID.
   * @param subjectAttributes optional attributes associated with the subject, for example name and email.
   * @param defaultValue default value to return if the subject is not part of the experiment sample
   * The subject attributes are used for evaluating any targeting rules tied to the experiment.
   * @returns an object that includes the variation value along with additional metadata about the assignment
   * @public
   */
  getNumericAssignmentDetails(
    flagKey: string,
    subjectKey: string,
    subjectAttributes: Record<string, AttributeType>,
    defaultValue: number,
  ): IAssignmentDetails<number> {
    const { eppoValue, flagEvaluationDetails } = this.getAssignmentVariation(
      flagKey,
      subjectKey,
      subjectAttributes,
      EppoValue.Numeric(defaultValue),
      VariationType.NUMERIC,
    );
    return {
      variation: eppoValue.numericValue ?? defaultValue,
      action: null,
      evaluationDetails: flagEvaluationDetails,
    };
  }

  /**
   * Maps a subject to a JSON variation for a given experiment.
   *
   * @param flagKey feature flag identifier
   * @param subjectKey an identifier of the experiment subject, for example a user ID.
   * @param subjectAttributes optional attributes associated with the subject, for example name and email.
   * @param defaultValue default value to return if the subject is not part of the experiment sample
   * @returns a JSON object variation value if the subject is part of the experiment sample, otherwise the default value
   */
  getJSONAssignment(
    flagKey: string,
    subjectKey: string,
    subjectAttributes: Attributes,
    defaultValue: object,
  ): object {
    return this.getJSONAssignmentDetails(flagKey, subjectKey, subjectAttributes, defaultValue)
      .variation;
  }

  getJSONAssignmentDetails(
    flagKey: string,
    subjectKey: string,
    subjectAttributes: Record<string, AttributeType>,
    defaultValue: object,
  ): IAssignmentDetails<object> {
    const { eppoValue, flagEvaluationDetails } = this.getAssignmentVariation(
      flagKey,
      subjectKey,
      subjectAttributes,
      EppoValue.JSON(defaultValue),
      VariationType.JSON,
    );
    return {
      variation: eppoValue.objectValue ?? defaultValue,
      action: null,
      evaluationDetails: flagEvaluationDetails,
    };
  }

  getBanditAction(
    flagKey: string,
    subjectKey: string,
    subjectAttributes: BanditSubjectAttributes,
    actions: BanditActions,
    defaultValue: string,
  ): Omit<IAssignmentDetails<string>, 'evaluationDetails'> {
    const { variation, action } = this.getBanditActionDetails(
      flagKey,
      subjectKey,
      subjectAttributes,
      actions,
      defaultValue,
    );
    return { variation, action };
  }

  /**
   * Evaluates the supplied actions using the first bandit associated with `flagKey` and returns the best ranked action.
   *
   * This method should be considered **preview** and is subject to change as requirements mature.
   *
   * NOTE: This method does not do any logging or assignment computation and so calling this method will have
   * NO IMPACT on bandit and experiment training.
   *
   * Only use this method under certain circumstances (i.e. where the impact of the choice of bandit cannot be measured,
   * but you want to put the "best foot forward", for example, when being web-crawled).
   *
   */
  getBestAction(
    flagKey: string,
    subjectAttributes: BanditSubjectAttributes,
    actions: BanditActions,
    defaultAction: string,
  ): string {
    let result: string | null = null;

    const flagBanditVariations = this.banditVariationConfigurationStore?.get(flagKey);
    const banditKey = flagBanditVariations?.at(0)?.key;

    if (banditKey) {
      const banditParameters = this.getBandit(banditKey);
      if (banditParameters) {
        const contextualSubjectAttributes = ensureContextualSubjectAttributes(subjectAttributes);
        const actionsWithContextualAttributes = ensureActionsWithContextualAttributes(actions);

        result = this.banditEvaluator.evaluateBestBanditAction(
          contextualSubjectAttributes,
          actionsWithContextualAttributes,
          banditParameters.modelData,
        );
      }
    }

    return result ?? defaultAction;
  }

  getBanditActionDetails(
    flagKey: string,
    subjectKey: string,
    subjectAttributes: BanditSubjectAttributes,
    actions: BanditActions,
    defaultValue: string,
  ): IAssignmentDetails<string> {
    let variation = defaultValue;
    let action: string | null = null;

    // Initialize with a generic evaluation details. This will mutate as the function progresses.
    let evaluationDetails: IFlagEvaluationDetails = this.newFlagEvaluationDetailsBuilder(
      flagKey,
    ).buildForNoneResult(
      'ASSIGNMENT_ERROR',
      'Unexpected error getting assigned variation for bandit action',
    );
    try {
      // Get the assigned variation for the flag with a possible bandit
      // Note for getting assignments, we don't care about context
      const nonContextualSubjectAttributes =
        ensureNonContextualSubjectAttributes(subjectAttributes);
      const { variation: assignedVariation, evaluationDetails: assignmentEvaluationDetails } =
        this.getStringAssignmentDetails(
          flagKey,
          subjectKey,
          nonContextualSubjectAttributes,
          defaultValue,
        );
      variation = assignedVariation;
      evaluationDetails = assignmentEvaluationDetails;

      // Check if the assigned variation is an active bandit
      // Note: the reason for non-bandit assignments include the subject being bucketed into a non-bandit variation or
      // a rollout having been done.
      const bandit = this.findBanditByVariation(flagKey, variation);
      if (bandit) {
        evaluationDetails.banditKey = bandit.banditKey;
        const banditEvaluation = this.evaluateBanditAction(
          flagKey,
          subjectKey,
          subjectAttributes,
          actions,
          bandit.modelData,
        );
        action = banditEvaluation?.actionKey ?? null;

        if (banditEvaluation !== null && action !== null) {
          const banditEvent: IBanditEvent = {
            timestamp: new Date().toISOString(),
            featureFlag: flagKey,
            bandit: bandit.banditKey,
            subject: subjectKey,
            action,
            actionProbability: banditEvaluation.actionWeight,
            optimalityGap: banditEvaluation.optimalityGap,
            modelVersion: bandit.modelVersion,
            subjectNumericAttributes: banditEvaluation.subjectAttributes.numericAttributes,
            subjectCategoricalAttributes: banditEvaluation.subjectAttributes.categoricalAttributes,
            actionNumericAttributes: banditEvaluation.actionAttributes.numericAttributes,
            actionCategoricalAttributes: banditEvaluation.actionAttributes.categoricalAttributes,
            metaData: this.buildLoggerMetadata(),
            evaluationDetails,
          };

          try {
            this.logBanditAction(banditEvent);
          } catch (err: any) {
            logger.error('Error logging bandit event', err);
          }
        }

        evaluationDetails.banditAction = action;
      }
    } catch (err: any) {
      logger.error('Error determining bandit action', err);
      if (!this.isGracefulFailureMode) {
        throw err;
      }
      if (variation) {
        // If we have a variation, the assignment succeeded and the error was with the bandit part.
        // Update the flag evaluation code to indicate that
        evaluationDetails.flagEvaluationCode = 'BANDIT_ERROR';
      }
      evaluationDetails.flagEvaluationDescription = `Error evaluating bandit action: ${err.message}`;
    }
    return { variation, action, evaluationDetails };
  }

  /**
   * For use with 3rd party CMS tooling, such as the Contentful Eppo plugin.
   *
   * CMS plugins that integrate with Eppo will follow a common format for
   * creating a feature flag. The flag created by the CMS plugin will have
   * variations with values 'control', 'treatment-1', 'treatment-2', etc.
   * This function allows users to easily return the CMS container entry
   * for the assigned variation.
   *
   * @param flagExperiment the flag key, control container entry and treatment container entries.
   * @param subjectKey an identifier of the experiment subject, for example a user ID.
   * @param subjectAttributes optional attributes associated with the subject, for example name and email.
   * @returns The container entry associated with the experiment.
   */
  getExperimentContainerEntry<T>(
    flagExperiment: IContainerExperiment<T>,
    subjectKey: string,
    subjectAttributes: Attributes,
  ): T {
    const { flagKey, controlVariationEntry, treatmentVariationEntries } = flagExperiment;
    const assignment = this.getStringAssignment(flagKey, subjectKey, subjectAttributes, 'control');
    if (assignment === 'control') {
      return controlVariationEntry;
    }
    if (!assignment.startsWith('treatment-')) {
      logger.warn(
        `Variation '${assignment}' cannot be mapped to a container. Defaulting to control variation.`,
      );
      return controlVariationEntry;
    }
    const treatmentVariationIndex = Number.parseInt(assignment.split('-')[1]) - 1;
    if (isNaN(treatmentVariationIndex)) {
      logger.warn(
        `Variation '${assignment}' cannot be mapped to a container. Defaulting to control variation.`,
      );
      return controlVariationEntry;
    }
    if (treatmentVariationIndex >= treatmentVariationEntries.length) {
      logger.warn(
        `Selected treatment variation (${treatmentVariationIndex}) index is out of bounds. Defaulting to control variation.`,
      );
      return controlVariationEntry;
    }
    return treatmentVariationEntries[treatmentVariationIndex];
  }

  private evaluateBanditAction(
    flagKey: string,
    subjectKey: string,
    subjectAttributes: BanditSubjectAttributes,
    actions: BanditActions,
    banditModelData: BanditModelData,
  ): BanditEvaluation | null {
    // If no actions, there is nothing to do
    if (!Object.keys(actions).length) {
      return null;
    }

<<<<<<< HEAD
    const contextualSubjectAttributes = this.ensureContextualSubjectAttributes(subjectAttributes);
    const actionsWithContextualAttributes = this.ensureActionsWithContextualAttributes(actions);

    return this.banditEvaluator.evaluateBandit(
=======
    const banditModelData = banditParameters.modelData;
    const contextualSubjectAttributes = ensureContextualSubjectAttributes(subjectAttributes);
    const actionsWithContextualAttributes = ensureActionsWithContextualAttributes(actions);
    const banditEvaluation = this.banditEvaluator.evaluateBandit(
>>>>>>> 65986fe2
      flagKey,
      subjectKey,
      contextualSubjectAttributes,
      actionsWithContextualAttributes,
      banditModelData,
    );
  }

  private logBanditAction(banditEvent: IBanditEvent): void {
    // First we check if this bandit action has been logged before
    const subjectKey = banditEvent.subject;
    const flagKey = banditEvent.featureFlag;
    const banditKey = banditEvent.bandit;
    const actionKey = banditEvent.action ?? '__eppo_no_action';

    const banditAssignmentCacheProperties = {
      flagKey,
      subjectKey,
      banditKey,
      actionKey,
    };

    if (this.banditAssignmentCache?.has(banditAssignmentCacheProperties)) {
      // Ignore repeat assignment
      return;
    }

    // If here, we have a logger and a new assignment to be logged
    try {
      if (this.banditLogger) {
        this.banditLogger.logBanditAction(banditEvent);
      } else {
        // If no logger defined, queue up the events (up to a max) to flush if a logger is later defined
        this.banditEventsQueue.push(banditEvent);
      }
      // Record in the assignment cache, if active, to deduplicate subsequent repeat assignments
      this.banditAssignmentCache?.set(banditAssignmentCacheProperties);
    } catch (err) {
      logger.warn('Error encountered logging bandit action', err);
    }
  }

  private getAssignmentVariation(
    flagKey: string,
    subjectKey: string,
    subjectAttributes: Attributes,
    defaultValue: EppoValue,
    expectedVariationType: VariationType,
  ): { eppoValue: EppoValue; flagEvaluationDetails: IFlagEvaluationDetails } {
    try {
      const result = this.getAssignmentDetail(
        flagKey,
        subjectKey,
        subjectAttributes,
        expectedVariationType,
      );
      return this.parseVariationWithDetails(result, defaultValue, expectedVariationType);
    } catch (error: any) {
      const eppoValue = this.rethrowIfNotGraceful(error, defaultValue);
      if (error instanceof FlagEvaluationError && error.flagEvaluationDetails) {
        return {
          eppoValue,
          flagEvaluationDetails: error.flagEvaluationDetails,
        };
      } else {
        const flagEvaluationDetails = new FlagEvaluationDetailsBuilder(
          '',
          [],
          '',
          '',
        ).buildForNoneResult('ASSIGNMENT_ERROR', `Assignment Error: ${error.message}`);
        return {
          eppoValue,
          flagEvaluationDetails,
        };
      }
    }
  }

  private parseVariationWithDetails(
    { flagEvaluationDetails, variation }: FlagEvaluation,
    defaultValue: EppoValue,
    expectedVariationType: VariationType,
  ): { eppoValue: EppoValue; flagEvaluationDetails: IFlagEvaluationDetails } {
    try {
      if (!variation || flagEvaluationDetails.flagEvaluationCode !== 'MATCH') {
        return { eppoValue: defaultValue, flagEvaluationDetails };
      }
      const eppoValue = EppoValue.valueOf(variation.value, expectedVariationType);
      return { eppoValue, flagEvaluationDetails };
    } catch (error: any) {
      const eppoValue = this.rethrowIfNotGraceful(error, defaultValue);
      return { eppoValue, flagEvaluationDetails };
    }
  }

  private rethrowIfNotGraceful(err: Error, defaultValue?: EppoValue): EppoValue {
    if (this.isGracefulFailureMode) {
      logger.error(`[Eppo SDK] Error getting assignment: ${err.message}`);
      return defaultValue ?? EppoValue.Null();
    }
    throw err;
  }

  private getAllAssignments(
    subjectKey: string,
    subjectAttributes: Attributes = {},
  ): Record<string, PrecomputedFlag> {
    const configDetails = this.getConfigDetails();
    const flagKeys = this.getFlagKeys();
    const flags: Record<string, PrecomputedFlag> = {};

    // Evaluate all the enabled flags for the user
    flagKeys.forEach((flagKey) => {
      const flag = this.getFlag(flagKey);
      if (!flag) {
        logger.debug(`[Eppo SDK] No assigned variation. Flag does not exist.`);
        return;
      }

      // Evaluate the flag for this subject.
      const evaluation = this.evaluator.evaluateFlag(
        flag,
        configDetails,
        subjectKey,
        subjectAttributes,
        this.isObfuscated,
      );

      // allocationKey is set along with variation when there is a result. this check appeases typescript below
      if (!evaluation.variation || !evaluation.allocationKey) {
        logger.debug(`[Eppo SDK] No assigned variation: ${flagKey}`);
        return;
      }

      // Transform into a PrecomputedFlag
      flags[flagKey] = {
        flagKey,
        allocationKey: evaluation.allocationKey,
        doLog: evaluation.doLog,
        extraLogging: evaluation.extraLogging,
        variationKey: evaluation.variation.key,
        variationType: flag.variationType,
        variationValue: evaluation.variation.value.toString(),
      };
    });

    return flags;
  }

  /**
   * Computes and returns assignments and bandits for a subject from all loaded flags.
   *
   * @param subjectKey an identifier of the experiment subject, for example a user ID.
   * @param subjectAttributes optional attributes associated with the subject, for example name and email.
   * @param banditActions
   * @param obfuscated optional whether to obfuscate the results.
   */
  getPrecomputedConfiguration(
    subjectKey: string,
    subjectAttributes: Attributes | ContextAttributes = {},
    banditActions: Record<string, BanditActions> = {},
    obfuscated = false,
  ): string {
    const configDetails = this.getConfigDetails();

    const subjectContextualAttributes = ensureContextualSubjectAttributes(subjectAttributes);
    const subjectFlatAttributes = ensureNonContextualSubjectAttributes(subjectAttributes);
    const flags = this.getAllAssignments(subjectKey, subjectFlatAttributes);

    const bandits = this.getAllBandits(
      subjectKey,
      subjectContextualAttributes,
      banditActions,
      flags,
    );

    const precomputedConfig: IPrecomputedConfiguration = obfuscated
      ? PrecomputedConfiguration.obfuscated(
          subjectKey,
          flags,
          bandits,
          subjectContextualAttributes,
          configDetails.configEnvironment,
        )
      : PrecomputedConfiguration.unobfuscated(
          subjectKey,
          flags,
          bandits,
          subjectContextualAttributes,
          configDetails.configEnvironment,
        );

    const configWire: IConfigurationWire = new ConfigurationWireV1(precomputedConfig);
    return JSON.stringify(configWire);
  }

  /**
   * [Experimental] Get a detailed return of assignment for a particular subject and flag.
   *
   * Note: This method is experimental and may change in future versions.
   * Please only use for debugging purposes, and not in production.
   *
   * @param flagKey The flag key
   * @param subjectKey The subject key
   * @param subjectAttributes The subject attributes
   * @param expectedVariationType The expected variation type
   * @returns A detailed return of assignment for a particular subject and flag
   */
  getAssignmentDetail(
    flagKey: string,
    subjectKey: string,
    subjectAttributes: Attributes = {},
    expectedVariationType?: VariationType,
  ): FlagEvaluation {
    validateNotBlank(subjectKey, 'Invalid argument: subjectKey cannot be blank');
    validateNotBlank(flagKey, 'Invalid argument: flagKey cannot be blank');

    const flagEvaluationDetailsBuilder = this.newFlagEvaluationDetailsBuilder(flagKey);
    const configDetails = this.getConfigDetails();
    const flag = this.getFlag(flagKey);

    if (flag === null) {
      logger.warn(`[Eppo SDK] No assigned variation. Flag not found: ${flagKey}`);
      // note: this is different from the Python SDK, which returns None instead
      const flagEvaluationDetails = flagEvaluationDetailsBuilder.buildForNoneResult(
        'FLAG_UNRECOGNIZED_OR_DISABLED',
        `Unrecognized or disabled flag: ${flagKey}`,
      );
      return noneResult(
        flagKey,
        subjectKey,
        subjectAttributes,
        flagEvaluationDetails,
        configDetails.configFormat,
      );
    }

    if (!checkTypeMatch(expectedVariationType, flag.variationType)) {
      const errorMessage = `Variation value does not have the correct type. Found ${flag.variationType}, but expected ${expectedVariationType} for flag ${flagKey}`;
      if (this.isGracefulFailureMode) {
        const flagEvaluationDetails = flagEvaluationDetailsBuilder.buildForNoneResult(
          'TYPE_MISMATCH',
          errorMessage,
        );
        return noneResult(
          flagKey,
          subjectKey,
          subjectAttributes,
          flagEvaluationDetails,
          configDetails.configFormat,
        );
      }
      throw new TypeError(errorMessage);
    }

    if (!flag.enabled) {
      logger.info(`[Eppo SDK] No assigned variation. Flag is disabled: ${flagKey}`);
      // note: this is different from the Python SDK, which returns None instead
      const flagEvaluationDetails = flagEvaluationDetailsBuilder.buildForNoneResult(
        'FLAG_UNRECOGNIZED_OR_DISABLED',
        `Unrecognized or disabled flag: ${flagKey}`,
      );
      return noneResult(
        flagKey,
        subjectKey,
        subjectAttributes,
        flagEvaluationDetails,
        configDetails.configFormat,
      );
    }

    const result = this.evaluator.evaluateFlag(
      flag,
      configDetails,
      subjectKey,
      subjectAttributes,
      this.isObfuscated,
      expectedVariationType,
    );
    if (this.isObfuscated) {
      // flag.key is obfuscated, replace with requested flag key
      result.flagKey = flagKey;
    }

    try {
      if (result?.doLog) {
        this.maybeLogAssignment(result);
      }
    } catch (error) {
      logger.error(`[Eppo SDK] Error logging assignment event: ${error}`);
    }

    return result;
  }

  /**
   * Enqueues an arbitrary event. Events must have a type and a payload.
   * TODO: enforce max message size
   */
  track(type: string, payload: Record<string, unknown>) {
    this.eventDispatcher.dispatch({
      uuid: randomUUID(),
      type,
      timestamp: new Date().getTime(),
      payload,
    });
  }

  private newFlagEvaluationDetailsBuilder(flagKey: string): FlagEvaluationDetailsBuilder {
    const flag = this.getFlag(flagKey);
    const configDetails = this.getConfigDetails();
    return new FlagEvaluationDetailsBuilder(
      configDetails.configEnvironment.name,
      flag?.allocations ?? [],
      configDetails.configFetchedAt,
      configDetails.configPublishedAt,
    );
  }

  private getConfigDetails(): ConfigDetails {
    return {
      configFetchedAt: this.flagConfigurationStore.getConfigFetchedAt() ?? '',
      configPublishedAt: this.flagConfigurationStore.getConfigPublishedAt() ?? '',
      configEnvironment: this.flagConfigurationStore.getEnvironment() ?? { name: '' },
      configFormat: this.flagConfigurationStore.getFormat() ?? '',
      salt: this.flagConfigurationStore.salt,
    };
  }

  private getFlag(flagKey: string): Flag | null {
    return this.isObfuscated
      ? this.getObfuscatedFlag(flagKey)
      : this.flagConfigurationStore.get(flagKey);
  }

  private getObfuscatedFlag(flagKey: string): Flag | null {
    const flag: ObfuscatedFlag | null = this.flagConfigurationStore.get(
      getMD5Hash(flagKey),
    ) as ObfuscatedFlag;
    return flag ? decodeFlag(flag) : null;
  }

  private getBandit(banditKey: string): BanditParameters | null {
    // Upstreams for this SDK do not yet support obfuscating bandits, so no `isObfuscated` check here.
    return this.banditModelConfigurationStore?.get(banditKey) ?? null;
  }

  // noinspection JSUnusedGlobalSymbols
  getFlagKeys() {
    /**
     * Returns a list of all flag keys that have been initialized.
     * This can be useful to debug the initialization process.
     *
     * Note that it is generally not a good idea to preload all flag configurations.
     */
    return this.flagConfigurationStore.getKeys();
  }

  isInitialized() {
    return (
      this.flagConfigurationStore.isInitialized() &&
      (!this.banditVariationConfigurationStore ||
        this.banditVariationConfigurationStore.isInitialized()) &&
      (!this.banditModelConfigurationStore || this.banditModelConfigurationStore.isInitialized())
    );
  }

  /** @deprecated Use `setAssignmentLogger` */
  setLogger(logger: IAssignmentLogger) {
    this.setAssignmentLogger(logger);
  }

  setAssignmentLogger(logger: IAssignmentLogger) {
    this.assignmentLogger = logger;
    // log any assignment events that may have been queued while initializing
    this.flushQueuedEvents(this.assignmentEventsQueue, this.assignmentLogger?.logAssignment);
  }

  setBanditLogger(logger: IBanditLogger) {
    this.banditLogger = logger;
    // log any bandit events that may have been queued while initializing
    this.flushQueuedEvents(this.banditEventsQueue, this.banditLogger?.logBanditAction);
  }

  /**
   * Assignment cache methods.
   */
  disableAssignmentCache() {
    this.assignmentCache = undefined;
  }

  useNonExpiringInMemoryAssignmentCache() {
    this.assignmentCache = new NonExpiringInMemoryAssignmentCache();
  }

  useLRUInMemoryAssignmentCache(maxSize: number) {
    this.assignmentCache = new LRUInMemoryAssignmentCache(maxSize);
  }

  // noinspection JSUnusedGlobalSymbols
  useCustomAssignmentCache(cache: AssignmentCache) {
    this.assignmentCache = cache;
  }

  disableBanditAssignmentCache() {
    this.banditAssignmentCache = undefined;
  }

  useNonExpiringInMemoryBanditAssignmentCache() {
    this.banditAssignmentCache = new NonExpiringInMemoryAssignmentCache();
  }

  /**
   * @param {number} maxSize - Maximum cache size
   * @param {number} timeout - TTL of cache entries
   */
  useExpiringInMemoryBanditAssignmentCache(maxSize: number, timeout?: number) {
    this.banditAssignmentCache = new TLRUInMemoryAssignmentCache(maxSize, timeout);
  }

  // noinspection JSUnusedGlobalSymbols
  useCustomBanditAssignmentCache(cache: AssignmentCache) {
    this.banditAssignmentCache = cache;
  }

  setIsGracefulFailureMode(gracefulFailureMode: boolean) {
    this.isGracefulFailureMode = gracefulFailureMode;
  }

  getFlagConfigurations(): Record<string, Flag> {
    return this.flagConfigurationStore.entries();
  }

  private flushQueuedEvents<T>(eventQueue: BoundedEventQueue<T>, logFunction?: (event: T) => void) {
    const eventsToFlush = eventQueue.flush();
    if (!logFunction) {
      return;
    }

    eventsToFlush.forEach((event) => {
      try {
        logFunction(event);
      } catch (error: any) {
        logger.error(`[Eppo SDK] Error flushing event to logger: ${error.message}`);
      }
    });
  }

  private maybeLogAssignment(result: FlagEvaluation) {
    const { flagKey, format, subjectKey, allocationKey, subjectAttributes, variation } = result;
    const event: IAssignmentEvent = {
      ...(result.extraLogging ?? {}),
      allocation: allocationKey ?? null,
      experiment: allocationKey ? `${flagKey}-${allocationKey}` : null,
      featureFlag: flagKey,
      format,
      variation: variation?.key ?? null,
      subject: subjectKey,
      timestamp: new Date().toISOString(),
      subjectAttributes,
      metaData: this.buildLoggerMetadata(),
      evaluationDetails: result.flagEvaluationDetails,
    };

    if (variation && allocationKey) {
      // If already logged, don't log again
      const hasLoggedAssignment = this.assignmentCache?.has({
        flagKey,
        subjectKey,
        allocationKey,
        variationKey: variation.key,
      });
      if (hasLoggedAssignment) {
        return;
      }
    }

    try {
      if (this.assignmentLogger) {
        this.assignmentLogger.logAssignment(event);
      } else {
        // assignment logger may be null while waiting for initialization, queue up events (up to a max)
        // to be flushed when set
        this.assignmentEventsQueue.push(event);
      }
      this.assignmentCache?.set({
        flagKey,
        subjectKey,
        allocationKey: allocationKey ?? '__eppo_no_allocation',
        variationKey: variation?.key ?? '__eppo_no_variation',
      });
    } catch (error: any) {
      logger.error(`[Eppo SDK] Error logging assignment event: ${error.message}`);
    }
  }

  private buildLoggerMetadata(): Record<string, unknown> {
    return {
      obfuscated: this.isObfuscated,
      sdkLanguage: 'javascript',
      sdkLibVersion: LIB_VERSION,
    };
  }

  private getAllBandits(
    subjectKey: string,
    subjectAttributes: ContextAttributes,
    banditActions: Record<string, BanditActions>,
    flags: Record<string, PrecomputedFlag>,
  ): Record<string, IPrecomputedBandit> {
    const banditResults: Record<string, IPrecomputedBandit> = {};

    Object.keys(banditActions).forEach((flagKey: string) => {
      // First, check how the flag evaluated.
      const flagVariation = flags[flagKey];
      if (flagVariation) {
        // Precompute a bandit, if there is one matching this variation.
        const precomputedResult = this.getPrecomputedBandit(
          flagKey,
          flagVariation.variationValue,
          subjectKey,
          subjectAttributes,
          banditActions[flagKey],
        );
        if (precomputedResult) {
          banditResults[flagKey] = precomputedResult;
        }
      }
    });
    return banditResults;
  }

  private findBanditByVariation(flagKey: string, variationValue: string): BanditParameters | null {
    const banditVariations = this.banditVariationConfigurationStore?.get(flagKey);
    const banditKey = banditVariations?.find(
      (banditVariation) => banditVariation.variationValue === variationValue,
    )?.key;

    if (banditKey) {
      // Retrieve the model parameters for the bandit
      return this.getBandit(banditKey);
    }
    return null;
  }

  private getPrecomputedBandit(
    flagKey: string,
    variationValue: string,
    subjectKey: string,
    subjectAttributes: ContextAttributes,
    banditActions: BanditActions,
  ): IPrecomputedBandit | null {
    const bandit = this.findBanditByVariation(flagKey, variationValue);
    if (bandit) {
      const result = this.evaluateBanditAction(
        flagKey,
        subjectKey,
        subjectAttributes,
        banditActions,
        bandit.modelData,
      );
      if (result) {
        return {
          banditKey: bandit.banditKey,
          action: result.actionKey,
          actionNumericAttributes: result.actionAttributes.numericAttributes,
          actionCategoricalAttributes: result.actionAttributes.categoricalAttributes,
          actionProbability: result.actionWeight,
          modelVersion: bandit.modelVersion,
          optimalityGap: result.optimalityGap,
        };
      }
    }
    return null;
  }
}

export function checkTypeMatch(expectedType?: VariationType, actualType?: VariationType): boolean {
  return expectedType === undefined || actualType === expectedType;
}

export function checkValueTypeMatch(
  expectedType: VariationType | undefined,
  value: ValueType,
): boolean {
  if (expectedType == undefined) {
    return true;
  }

  switch (expectedType) {
    case VariationType.STRING:
      return typeof value === 'string';
    case VariationType.BOOLEAN:
      return typeof value === 'boolean';
    case VariationType.INTEGER:
      return typeof value === 'number' && Number.isInteger(value);
    case VariationType.NUMERIC:
      return typeof value === 'number';
    case VariationType.JSON:
      // note: converting to object downstream
      return typeof value === 'string';
    default:
      return false;
  }
}<|MERGE_RESOLUTION|>--- conflicted
+++ resolved
@@ -3,16 +3,12 @@
 import ApiEndpoints from '../api-endpoints';
 import { logger } from '../application-logger';
 import { IAssignmentEvent, IAssignmentLogger } from '../assignment-logger';
-<<<<<<< HEAD
-import { BanditEvaluation, BanditEvaluator } from '../bandit-evaluator';
-=======
 import {
   ensureActionsWithContextualAttributes,
   ensureContextualSubjectAttributes,
   ensureNonContextualSubjectAttributes,
 } from '../attributes';
-import { BanditEvaluator } from '../bandit-evaluator';
->>>>>>> 65986fe2
+import { BanditEvaluation, BanditEvaluator } from '../bandit-evaluator';
 import { IBanditEvent, IBanditLogger } from '../bandit-logger';
 import { AssignmentCache } from '../cache/abstract-assignment-cache';
 import { LRUInMemoryAssignmentCache } from '../cache/lru-in-memory-assignment-cache';
@@ -706,17 +702,10 @@
       return null;
     }
 
-<<<<<<< HEAD
-    const contextualSubjectAttributes = this.ensureContextualSubjectAttributes(subjectAttributes);
-    const actionsWithContextualAttributes = this.ensureActionsWithContextualAttributes(actions);
-
-    return this.banditEvaluator.evaluateBandit(
-=======
-    const banditModelData = banditParameters.modelData;
     const contextualSubjectAttributes = ensureContextualSubjectAttributes(subjectAttributes);
     const actionsWithContextualAttributes = ensureActionsWithContextualAttributes(actions);
-    const banditEvaluation = this.banditEvaluator.evaluateBandit(
->>>>>>> 65986fe2
+
+    return this.banditEvaluator.evaluateBandit(
       flagKey,
       subjectKey,
       contextualSubjectAttributes,
@@ -1043,7 +1032,6 @@
       configPublishedAt: this.flagConfigurationStore.getConfigPublishedAt() ?? '',
       configEnvironment: this.flagConfigurationStore.getEnvironment() ?? { name: '' },
       configFormat: this.flagConfigurationStore.getFormat() ?? '',
-      salt: this.flagConfigurationStore.salt,
     };
   }
 
